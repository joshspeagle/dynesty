--- conflicted
+++ resolved
@@ -1571,12 +1571,9 @@
                                wt_kwargs=wt_kwargs, maxiter=miter,
                                maxcall=mcall, save_bounds=save_bounds,
                                print_progress=print_progress,
-<<<<<<< HEAD
                                print_func=print_func,
-                               maxcall_per_it=maxcall_per_it)
-=======
-                               print_func=print_func, stop_val=stop_val)
->>>>>>> 3ffb96b2
+                               maxcall_per_it=maxcall_per_it,
+                               stop_val=stop_val)
             else:
                 # We're done!
                 if print_progress:
@@ -1591,11 +1588,8 @@
 
     def add_batch(self, nlive=100, wt_function=None, wt_kwargs=None,
                   maxiter=None, maxcall=None, save_bounds=True,
-<<<<<<< HEAD
-                  print_progress=True, print_func=None, maxcall_per_it=None):
-=======
-                  print_progress=True, print_func=None, stop_val=None):
->>>>>>> 3ffb96b2
+                  print_progress=True, print_func=None, maxcall_per_it=None,
+                  stop_val=None):
         """
         Allocate an additional batch of (nested) samples based on
         the combined set of previous samples using the specified
@@ -1640,16 +1634,14 @@
             A function that prints out the current state of the sampler.
             If not provided, the default :meth:`results.print_fn` is used.
 
-<<<<<<< HEAD
         maxcall_per_it : int, optional
             Maximum number of likelihood evaluations allowed in an iteration.
             Default is `sys.maxsize` (no limit).
-=======
+
         stop_val : float, optional
             The value of the stopping-criteria, to be passed to
             :meth:`print_func`.
 
->>>>>>> 3ffb96b2
         """
 
         # Initialize values.
