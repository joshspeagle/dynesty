--- conflicted
+++ resolved
@@ -403,13 +403,9 @@
 
     """
     def __init__(self, loglikelihood, prior_transform, npdim, bound, method,
-<<<<<<< HEAD
                  update_interval_ratio, first_update, rstate, queue_size, pool,
-                 use_pool, ncdim, kwargs):
-=======
-                 update_interval, first_update, rstate, queue_size, pool,
                  use_pool, ncdim, nlive0, kwargs):
->>>>>>> 71d8ade3
+
         # distributions
         self.loglikelihood = loglikelihood
         self.prior_transform = prior_transform
@@ -733,12 +729,9 @@
         if nlive <= 2 * self.ncdim:
             warnings.warn("Beware: `nlive_init <= 2 * ndim`!")
 
-<<<<<<< HEAD
         update_interval = self.__get_update_interval(update_interval, nlive)
-=======
         nlive = nlive or self.nlive0
 
->>>>>>> 71d8ade3
         if not resume:
             # Reset saved results to avoid any possible conflicts.
             self.reset()
