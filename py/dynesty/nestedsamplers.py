#!/usr/bin/env python
# -*- coding: utf-8 -*-
"""
Childen of :class:`dynesty.sampler` used to proposing new live points.
Includes:

    UnitCubeSampler:
        Uses the unit cube to bound the set of live points (i.e. no bound).

    SingleEllipsoidSampler:
        Uses a single ellipsoid to bound the set of live points.

    MultiEllipsoidSampler:
        Uses multiple ellipsoids to bound the set of live points.

    RadFriendsSampler:
        Uses an N-sphere of fixed radius centered on each
        live point to bound the set of live points.

    SupFriendsSampler:
        Uses an N-cube of fixed length centered on each
        live point to bound the set of live points.

"""

from __future__ import (print_function, division)

import math
import numpy as np
import copy

from .sampler import Sampler
from .bounding import (UnitCube, Ellipsoid, MultiEllipsoid, RadFriends,
                       SupFriends)
from .sampling import (sample_unif, sample_rwalk, sample_rstagger,
                       sample_slice, sample_rslice, sample_hslice)
from .utils import unitcheck

__all__ = [
    "UnitCubeSampler", "SingleEllipsoidSampler", "MultiEllipsoidSampler",
    "RadFriendsSampler", "SupFriendsSampler"
]

_SAMPLING = {
    'unif': sample_unif,
    'rwalk': sample_rwalk,
    'rstagger': sample_rstagger,
    'slice': sample_slice,
    'rslice': sample_rslice,
    'hslice': sample_hslice
}


class UnitCubeSampler(Sampler):
    """
    Samples conditioned on the unit N-cube (i.e. with no bounds).

    Parameters
    ----------
    loglikelihood : function
        Function returning ln(likelihood) given parameters as a 1-d `~numpy`
        array of length `ndim`.

    prior_transform : function
        Function transforming a sample from the a unit cube to the parameter
        space of interest according to the prior.

    npdim : int
        Number of parameters accepted by `prior_transform`.

    live_points : list of 3 `~numpy.ndarray` each with shape (nlive, ndim)
        Initial set of "live" points. Contains `live_u`, the coordinates
        on the unit cube, `live_v`, the transformed variables, and
        `live_logl`, the associated loglikelihoods.

    method : {`'unif'`, `'rwalk'`, `'rstagger'`,
              `'slice'`, `'rslice'`, `'hslice'`}, optional
        Method used to sample uniformly within the likelihood constraint,
        conditioned on the provided bounds.

    update_interval : int
        Only update the bounding distribution every `update_interval`-th
        likelihood call.

    first_update : dict
        A dictionary containing parameters governing when the sampler should
        first update the bounding distribution from the unit cube to the one
        specified by the user.

    rstate : `~numpy.random.RandomState`
        `~numpy.random.RandomState` instance.

    queue_size: int
        Carry out likelihood evaluations in parallel by queueing up new live
        point proposals using (at most) this many threads/members.

    pool: pool
        Use this pool of workers to execute operations in parallel.

    use_pool : dict, optional
        A dictionary containing flags indicating where the provided `pool`
        should be used to execute operations in parallel.

    kwargs : dict, optional
        A dictionary of additional parameters.

    """
    def __init__(self,
                 loglikelihood,
                 prior_transform,
                 npdim,
                 live_points,
                 method,
                 update_interval,
                 first_update,
                 rstate,
                 queue_size,
                 pool,
                 use_pool,
                 kwargs={},
                 ncdim=0):
<<<<<<< HEAD

        # Initialize sampler.
        super(UnitCubeSampler, self).__init__(loglikelihood,
                                              prior_transform,
                                              npdim,
                                              live_points,
                                              update_interval,
                                              first_update,
                                              rstate,
                                              queue_size,
                                              pool,
                                              use_pool,
                                              ncdim=ncdim)
=======
>>>>>>> 1ec4dc9b

        # Initialize method to propose a new starting point.
        self._PROPOSE = {
            'unif': self.propose_unif,
            'rwalk': self.propose_live,
            'rstagger': self.propose_live,
            'slice': self.propose_live,
            'rslice': self.propose_live,
            'hslice': self.propose_live,
            'user-defined': self.propose_live
        }

        if callable(method):
            _SAMPLING["user-defined"] = method
            method = "user-defined"
        self.propose_point = self._PROPOSE[method]

        # Initialize method to "evolve" a point to a new position.
        self.sampling, self.evolve_point = method, _SAMPLING[method]

        # Initialize heuristic used to update our sampling method.
        self._UPDATE = {
            'unif': self.update_unif,
            'rwalk': self.update_rwalk,
            'rstagger': self.update_rwalk,
            'slice': self.update_slice,
            'rslice': self.update_slice,
            'hslice': self.update_hslice,
            'user-defined': self.update_user
        }

        self.custom_update = kwargs.get('update_func')
        self.update_proposal = self._UPDATE[method]

        # Initialize other arguments.
        self.kwargs = kwargs
        self.scale = 1.
        self.bootstrap = kwargs.get('bootstrap')
        if self.bootstrap is None:
            if method == 'unif':
                self.bootstrap = 20
            else:
                self.bootstrap = 0
        if self.bootstrap > 0:
            self.enlarge = kwargs.get('enlarge', 1.0)
        else:
            self.enlarge = kwargs.get('enlarge', 1.25)
        self.cite = self.kwargs.get('cite')

<<<<<<< HEAD
=======
        # Initialize sampler.
        super(UnitCubeSampler, self).__init__(loglikelihood,
                                              prior_transform,
                                              npdim,
                                              live_points,
                                              update_interval,
                                              first_update,
                                              rstate,
                                              queue_size,
                                              pool,
                                              use_pool,
                                              ncdim=ncdim)
>>>>>>> 1ec4dc9b
        self.unitcube = UnitCube(self.ncdim)
        self.bounding = 'none'
        self.method = method
        self.nonbounded = self.kwargs.get('nonbounded', None)

        # Gradient.
        self.grad = self.kwargs.get('grad', None)
        self.compute_jac = self.kwargs.get('compute_jac', False)

        # Initialize random walk parameters.
        self.walks = max(2, self.kwargs.get('walks', 25))
        self.facc = self.kwargs.get('facc', 0.5)
        self.facc = min(1., max(1. / self.walks, self.facc))

        # Initialize slice parameters.
        self.slices = self.kwargs.get('slices', 5)
        self.fmove = self.kwargs.get('fmove', 0.9)
        self.max_move = self.kwargs.get('max_move', 100)

    def update(self, pointvol):
        """Update the unit cube bound."""

        return copy.deepcopy(self.unitcube)

    def propose_unif(self, *args):
        """Propose a new live point by sampling *uniformly*
        within the unit cube."""

        u = self.unitcube.sample(rstate=self.rstate)
        ax = np.identity(self.npdim)
        u = np.concatenate(
            [u, np.random.uniform(0, 1, self.npdim - self.ncdim)])

        return u, ax

    def propose_live(self, *args):
        """Return a live point/axes to be used by other sampling methods.
           If args is not empty, it contains the subset of indices of points to
           sample from."""

        if len(args) > 0:
            i = self.rstate.choice(args[0])
        else:
            i = self.rstate.randint(self.nlive)
        u = self.live_u[i, :]
        ax = np.identity(self.npdim)

        return u, ax

    def update_unif(self, blob):
        """Filler function."""

        pass

    def update_rwalk(self, blob):
        """Update the random walk proposal scale based on the current
        number of accepted/rejected steps."""

        self.scale = blob['scale']
        accept, reject = blob['accept'], blob['reject']
        facc = (1. * accept) / (accept + reject)
        norm = max(self.facc, 1. - self.facc) * self.ncdim
        self.scale *= math.exp((facc - self.facc) / norm)
        self.scale = min(self.scale, math.sqrt(self.ncdim))

    def update_slice(self, blob):
        """Update the slice proposal scale based on the relative
        size of the slices compared to our initial guess."""

        nexpand, ncontract = blob['nexpand'], blob['ncontract']
        self.scale *= nexpand / (2. * ncontract)

    def update_hslice(self, blob):
        """Update the Hamiltonian slice proposal scale based
        on the relative amount of time spent moving vs reflecting."""

        nmove, nreflect = blob['nmove'], blob['nreflect']
        ncontract = blob.get('ncontract', 0)
        fmove = (1. * nmove) / (nmove + nreflect + ncontract + 2)
        norm = max(self.fmove, 1. - self.fmove)
        self.scale *= math.exp((fmove - self.fmove) / norm)

    def update_user(self, blob):
        """Update the scale based on the user-defined update function."""

        if callable(self.custom_update):
            self.scale = self.custom_update(blob, self.scale)
        else:
            pass


class SingleEllipsoidSampler(Sampler):
    """
    Samples conditioned on a single ellipsoid used to bound the
    set of live points.

    Parameters
    ----------
    loglikelihood : function
        Function returning ln(likelihood) given parameters as a 1-d `~numpy`
        array of length `ndim`.

    prior_transform : function
        Function transforming a sample from the a unit cube to the parameter
        space of interest according to the prior.

    npdim : int
        Number of parameters accepted by `prior_transform`.

    live_points : list of 3 `~numpy.ndarray` each with shape (nlive, ndim)
        Initial set of "live" points. Contains `live_u`, the coordinates
        on the unit cube, `live_v`, the transformed variables, and
        `live_logl`, the associated loglikelihoods.

    method : {`'unif'`, `'rwalk'`, `'rstagger'`,
              `'slice'`, `'rslice'`, `'hslice'`}, optional
        Method used to sample uniformly within the likelihood constraint,
        conditioned on the provided bounds.

    update_interval : int
        Only update the bounding distribution every `update_interval`-th
        likelihood call.

    first_update : dict
        A dictionary containing parameters governing when the sampler should
        first update the bounding distribution from the unit cube to the one
        specified by the user.

    rstate : `~numpy.random.RandomState`
        `~numpy.random.RandomState` instance.

    queue_size: int
        Carry out likelihood evaluations in parallel by queueing up new live
        point proposals using (at most) this many threads/members.

    pool: pool
        Use this pool of workers to execute operations in parallel.

    use_pool : dict, optional
        A dictionary containing flags indicating where the provided `pool`
        should be used to execute operations in parallel.

    kwargs : dict, optional
        A dictionary of additional parameters.

    """
    def __init__(self,
                 loglikelihood,
                 prior_transform,
                 npdim,
                 live_points,
                 method,
                 update_interval,
                 first_update,
                 rstate,
                 queue_size,
                 pool,
                 use_pool,
                 kwargs={},
                 ncdim=0):
<<<<<<< HEAD

        # Initialize sampler.
        super(SingleEllipsoidSampler, self).__init__(loglikelihood,
                                                     prior_transform,
                                                     npdim,
                                                     live_points,
                                                     update_interval,
                                                     first_update,
                                                     rstate,
                                                     queue_size,
                                                     pool,
                                                     use_pool,
                                                     ncdim=ncdim)
=======
>>>>>>> 1ec4dc9b

        # Initialize method to propose a new starting point.
        self._PROPOSE = {
            'unif': self.propose_unif,
            'rwalk': self.propose_live,
            'rstagger': self.propose_live,
            'slice': self.propose_live,
            'rslice': self.propose_live,
            'hslice': self.propose_live,
            'user-defined': self.propose_live
        }

        if callable(method):
            _SAMPLING["user-defined"] = method
            method = "user-defined"
        self.propose_point = self._PROPOSE[method]

        # Initialize method to "evolve" a point to a new position.
        self.sampling, self.evolve_point = method, _SAMPLING[method]

        # Initialize heuristic used to update our sampling method.
        # Initialize heuristic used to update our sampling method.
        self._UPDATE = {
            'unif': self.update_unif,
            'rwalk': self.update_rwalk,
            'rstagger': self.update_rwalk,
            'slice': self.update_slice,
            'rslice': self.update_slice,
            'hslice': self.update_hslice,
            'user-defined': self.update_user
        }

        self.custom_update = kwargs.get('update_func')
        self.update_proposal = self._UPDATE[method]

        # Initialize other arguments.
        self.kwargs = kwargs
        self.scale = 1.
        self.bootstrap = kwargs.get('bootstrap')
        if self.bootstrap is None:
            if method == 'unif':
                self.bootstrap = 20
            else:
                self.bootstrap = 0
        if self.bootstrap > 0:
            self.enlarge = kwargs.get('enlarge', 1.0)
        else:
            self.enlarge = kwargs.get('enlarge', 1.25)
        self.cite = self.kwargs.get('cite')

<<<<<<< HEAD
=======
        # Initialize sampler.
        super(SingleEllipsoidSampler, self).__init__(loglikelihood,
                                                     prior_transform,
                                                     npdim,
                                                     live_points,
                                                     update_interval,
                                                     first_update,
                                                     rstate,
                                                     queue_size,
                                                     pool,
                                                     use_pool,
                                                     ncdim=ncdim)
>>>>>>> 1ec4dc9b
        self.ell = Ellipsoid(np.zeros(self.ncdim), np.identity(self.ncdim))
        self.bounding = 'single'
        self.method = method
        self.nonbounded = self.kwargs.get('nonbounded', None)

        # Gradient.
        self.grad = self.kwargs.get('grad', None)
        self.compute_jac = self.kwargs.get('compute_jac', False)

        # Initialize random walk parameters.
        self.walks = max(2, self.kwargs.get('walks', 25))
        self.facc = self.kwargs.get('facc', 0.5)
        self.facc = min(1., max(1. / self.walks, self.facc))

        # Initialize slice parameters.
        self.slices = self.kwargs.get('slices', 5)
        self.fmove = self.kwargs.get('fmove', 0.9)
        self.max_move = self.kwargs.get('max_move', 100)

    def update(self, pointvol):
        """Update the bounding ellipsoid using the current set of
        live points."""

        # Check if we should use the provided pool for updating.
        if self.use_pool_update:
            pool = self.pool
        else:
            pool = None

        # Update the ellipsoid.
        self.ell.update(self.live_u[:, :self.ncdim],
                        pointvol=pointvol,
                        rstate=self.rstate,
                        bootstrap=self.bootstrap,
                        pool=pool)
        if self.enlarge != 1.:
            self.ell.scale_to_logvol(self.ell.logvol + np.log(self.enlarge))

        return copy.deepcopy(self.ell)

    def propose_unif(self, *args):
        """Propose a new live point by sampling *uniformly*
        within the ellipsoid."""

        while True:
            # Sample a point from the ellipsoid.
            u = self.ell.sample(rstate=self.rstate)

            # Check if `u` is within the unit cube.
            if unitcheck(u, self.nonbounded):
                break  # if it is, we're done!

        u = np.concatenate(
            [u, np.random.uniform(0, 1, self.npdim - self.ncdim)])
        return u, self.ell.axes

    def propose_live(self, *args):
        """Return a live point/axes to be used by other sampling methods.
           If args is not empty, it contains the subset of indices of points to
           sample from."""
        if len(args) > 0:
            i = self.rstate.choice(args[0])
        else:
            i = self.rstate.randint(self.nlive)
        u = self.live_u[i, :]

        # Choose axes.
        if self.sampling in ['rwalk', 'rstagger', 'rslice']:
            ax = self.ell.axes
        elif self.sampling == 'slice':
            ax = self.ell.paxes
        else:
            ax = np.identity(self.ncdim)

        return u, ax

    def update_unif(self, blob):
        """Filler function."""

        pass

    def update_rwalk(self, blob):
        """Update the random walk proposal scale based on the current
        number of accepted/rejected steps."""

        self.scale = blob['scale']
        accept, reject = blob['accept'], blob['reject']
        facc = (1. * accept) / (accept + reject)
        norm = max(self.facc, 1. - self.facc) * self.ncdim
        self.scale *= math.exp((facc - self.facc) / norm)
        self.scale = min(self.scale, math.sqrt(self.ncdim))

    def update_slice(self, blob):
        """Update the slice proposal scale based on the relative
        size of the slices compared to our initial guess."""

        nexpand, ncontract = blob['nexpand'], blob['ncontract']
        self.scale *= nexpand / (2. * ncontract)

    def update_hslice(self, blob):
        """Update the Hamiltonian slice proposal scale based
        on the relative amount of time spent moving vs reflecting."""

        nmove, nreflect = blob['nmove'], blob['nreflect']
        ncontract = blob.get('ncontract', 0)
        fmove = (1. * nmove) / (nmove + nreflect + ncontract + 2)
        norm = max(self.fmove, 1. - self.fmove)
        self.scale *= math.exp((fmove - self.fmove) / norm)

    def update_user(self, blob):
        """Update the scale based on the user-defined update function."""

        if callable(self.custom_update):
            self.scale = self.custom_update(blob, self.scale)
        else:
            pass


class MultiEllipsoidSampler(Sampler):
    """
    Samples conditioned on the union of multiple (possibly overlapping)
    ellipsoids used to bound the set of live points.

    Parameters
    ----------
    loglikelihood : function
        Function returning ln(likelihood) given parameters as a 1-d `~numpy`
        array of length `ndim`.

    prior_transform : function
        Function transforming a sample from the a unit cube to the parameter
        space of interest according to the prior.

    npdim : int
        Number of parameters accepted by `prior_transform`.

    live_points : list of 3 `~numpy.ndarray` each with shape (nlive, ndim)
        Initial set of "live" points. Contains `live_u`, the coordinates
        on the unit cube, `live_v`, the transformed variables, and
        `live_logl`, the associated loglikelihoods.

    method : {`'unif'`, `'rwalk'`, `'rstagger'`,
              `'slice'`, `'rslice'`, `'hslice'`}, optional
        Method used to sample uniformly within the likelihood constraint,
        conditioned on the provided bounds.

    update_interval : int
        Only update the bounding distribution every `update_interval`-th
        likelihood call.

    first_update : dict
        A dictionary containing parameters governing when the sampler should
        first update the bounding distribution from the unit cube to the one
        specified by the user.

    rstate : `~numpy.random.RandomState`
        `~numpy.random.RandomState` instance.

    queue_size: int
        Carry out likelihood evaluations in parallel by queueing up new live
        point proposals using (at most) this many threads/members.

    pool: pool
        Use this pool of workers to execute operations in parallel.

    use_pool : dict, optional
        A dictionary containing flags indicating where the provided `pool`
        should be used to execute operations in parallel.

    kwargs : dict, optional
        A dictionary of additional parameters.

    """
    def __init__(self,
                 loglikelihood,
                 prior_transform,
                 npdim,
                 live_points,
                 method,
                 update_interval,
                 first_update,
                 rstate,
                 queue_size,
                 pool,
                 use_pool,
                 kwargs={},
                 ncdim=0):
<<<<<<< HEAD
        # Initialize sampler.
        super(MultiEllipsoidSampler, self).__init__(loglikelihood,
                                                    prior_transform,
                                                    npdim,
                                                    live_points,
                                                    update_interval,
                                                    first_update,
                                                    rstate,
                                                    queue_size,
                                                    pool,
                                                    use_pool,
                                                    ncdim=ncdim)
=======
>>>>>>> 1ec4dc9b

        # Initialize method to propose a new starting point.
        self._PROPOSE = {
            'unif': self.propose_unif,
            'rwalk': self.propose_live,
            'rstagger': self.propose_live,
            'slice': self.propose_live,
            'rslice': self.propose_live,
            'hslice': self.propose_live,
            'user-defined': self.propose_live
        }

        if callable(method):
            _SAMPLING["user-defined"] = method
            method = "user-defined"
        self.propose_point = self._PROPOSE[method]

        # Initialize method to "evolve" a point to a new position.
        self.sampling, self.evolve_point = method, _SAMPLING[method]

        # Initialize heuristic used to update our sampling method.
        # Initialize heuristic used to update our sampling method.
        self._UPDATE = {
            'unif': self.update_unif,
            'rwalk': self.update_rwalk,
            'rstagger': self.update_rwalk,
            'slice': self.update_slice,
            'rslice': self.update_slice,
            'hslice': self.update_hslice,
            'user-defined': self.update_user
        }

        self.custom_update = kwargs.get('update_func')
        self.update_proposal = self._UPDATE[method]

        # Initialize other arguments.
        self.kwargs = kwargs
        self.scale = 1.
        self.bootstrap = kwargs.get('bootstrap')
        if self.bootstrap is None:
            if method == 'unif':
                self.bootstrap = 20
            else:
                self.bootstrap = 0
        if self.bootstrap > 0:
            self.enlarge = kwargs.get('enlarge', 1.0)
        else:
            self.enlarge = kwargs.get('enlarge', 1.25)
        self.vol_dec = kwargs.get('vol_dec', 0.5)
        self.vol_check = kwargs.get('vol_check', 2.0)
        self.cite = self.kwargs.get('cite')

<<<<<<< HEAD
=======
        # Initialize sampler.
        super(MultiEllipsoidSampler, self).__init__(loglikelihood,
                                                    prior_transform,
                                                    npdim,
                                                    live_points,
                                                    update_interval,
                                                    first_update,
                                                    rstate,
                                                    queue_size,
                                                    pool,
                                                    use_pool,
                                                    ncdim=ncdim)
>>>>>>> 1ec4dc9b
        self.mell = MultiEllipsoid(ctrs=[np.zeros(self.ncdim)],
                                   covs=[np.identity(self.ncdim)])
        self.bounding = 'multi'
        self.method = method
        self.nonbounded = self.kwargs.get('nonbounded', None)

        # Gradient.
        self.grad = self.kwargs.get('grad', None)
        self.compute_jac = self.kwargs.get('compute_jac', False)

        # Initialize random walk parameters.
        self.walks = max(2, self.kwargs.get('walks', 25))
        self.facc = self.kwargs.get('facc', 0.5)
        self.facc = min(1., max(1. / self.walks, self.facc))

        # Initialize slice parameters.
        self.slices = self.kwargs.get('slices', 5)
        self.fmove = self.kwargs.get('fmove', 0.9)
        self.max_move = self.kwargs.get('max_move', 100)

    def update(self, pointvol):
        """Update the bounding ellipsoids using the current set of
        live points."""

        # Check if we should use the pool for updating.
        if self.use_pool_update:
            pool = self.pool
        else:
            pool = None

        # Update the bounding ellipsoids.
        self.mell.update(self.live_u[:, :self.ncdim],
                         pointvol=pointvol,
                         vol_dec=self.vol_dec,
                         vol_check=self.vol_check,
                         rstate=self.rstate,
                         bootstrap=self.bootstrap,
                         pool=pool)
        if self.enlarge != 1.:
            self.mell.scale_to_logvol(self.mell.logvols + np.log(self.enlarge))

        return copy.deepcopy(self.mell)

    def propose_unif(self, *args):
        """Propose a new live point by sampling *uniformly* within
        the union of ellipsoids."""

        while True:
            # Sample a point from the union of ellipsoids.
            # Returns the point `u`, ellipsoid index `idx`, and number of
            # overlapping ellipsoids `q` at position `u`.
            u, idx, q = self.mell.sample(rstate=self.rstate, return_q=True)

            if q == 1 or self.rstate.rand() < 1.0 / q:
                # Accept the point with probability 1/q to account for
                # overlapping ellipsoids.
                # Check if the point is within the unit cube.
                if unitcheck(u, self.nonbounded[:self.ncdim]):
                    break  # if successful, we're done!

        u = np.concatenate(
            [u, np.random.uniform(0, 1, self.npdim - self.ncdim)])
        return u, self.mell.ells[idx].axes

    def propose_live(self, *args):
        """Return a live point/axes to be used by other sampling methods.
           If args is not empty, it contains the subset of indices of points to
           sample from."""

        if len(args) > 0:
            i = self.rstate.choice(args[0])
        else:
            i = self.rstate.randint(self.nlive)
        # Copy a random live point.
        u = self.live_u[i, :]
        u_fit = u[:self.ncdim]

        # Check for ellipsoid overlap.
        ell_idxs = self.mell.within(u_fit)
        nidx = len(ell_idxs)

        # Automatically trigger an update if we're not in any ellipsoid.
        if nidx == 0:
            if len(self.saved_run.D['logvol']) > 0:
                # Expected ln(prior volume) at a given iteration.
                expected_vol = math.exp(self.saved_run.D['logvol'][-1] -
                                        self.dlv)
            else:
                # Expected ln(prior volume) at the first iteration.
                expected_vol = math.exp(-self.dlv)
            pointvol = expected_vol / self.nlive  # minimum point volume

            # Update the bounding ellipsoids.
            bound = self.update(pointvol)
            if self.save_bounds:
                self.bound.append(bound)
            self.nbound += 1
            self.since_update = 0

            # Check for ellipsoid overlap (again).
            ell_idxs = self.mell.within(u_fit)
            nidx = len(ell_idxs)

        # Pick a random ellipsoid that encompasses `u`.
        ell_idx = ell_idxs[self.rstate.randint(nidx)]

        # Choose axes.
        if self.sampling in ['rwalk', 'rstagger', 'rslice']:
            ax = self.mell.ells[ell_idx].axes
        elif self.sampling == 'slice':
            ax = self.mell.ells[ell_idx].paxes
        else:
            ax = np.identity(self.npdim)

        return u, ax

    def update_unif(self, blob):
        """Filler function."""

        pass

    def update_rwalk(self, blob):
        """Update the random walk proposal scale based on the current
        number of accepted/rejected steps."""

        self.scale = blob['scale']
        accept, reject = blob['accept'], blob['reject']
        facc = (1. * accept) / (accept + reject)
        norm = max(self.facc, 1. - self.facc) * self.ncdim
        self.scale *= math.exp((facc - self.facc) / norm)
        self.scale = min(self.scale, math.sqrt(self.ncdim))

    def update_slice(self, blob):
        """Update the slice proposal scale based on the relative
        size of the slices compared to our initial guess."""

        nexpand, ncontract = blob['nexpand'], blob['ncontract']
        self.scale *= nexpand / (2. * ncontract)

    def update_hslice(self, blob):
        """Update the Hamiltonian slice proposal scale based
        on the relative amount of time spent moving vs reflecting."""

        nmove, nreflect = blob['nmove'], blob['nreflect']
        ncontract = blob.get('ncontract', 0)
        fmove = (1. * nmove) / (nmove + nreflect + ncontract + 2)
        norm = max(self.fmove, 1. - self.fmove)
        self.scale *= math.exp((fmove - self.fmove) / norm)

    def update_user(self, blob):
        """Update the scale based on the user-defined update function."""

        if callable(self.custom_update):
            self.scale = self.custom_update(blob, self.scale)
        else:
            pass


class RadFriendsSampler(Sampler):
    """
    Samples conditioned on the union of (possibly overlapping) N-spheres
    centered on the current set of live points.

    Parameters
    ----------
    loglikelihood : function
        Function returning ln(likelihood) given parameters as a 1-d `~numpy`
        array of length `ndim`.

    prior_transform : function
        Function transforming a sample from the a unit cube to the parameter
        space of interest according to the prior.

    npdim : int
        Number of parameters accepted by `prior_transform`.

    live_points : list of 3 `~numpy.ndarray` each with shape (nlive, ndim)
        Initial set of "live" points. Contains `live_u`, the coordinates
        on the unit cube, `live_v`, the transformed variables, and
        `live_logl`, the associated loglikelihoods.

    method : {`'unif'`, `'rwalk'`, `'rstagger'`,
              `'slice'`, `'rslice'`, `'hslice'`}, optional
        Method used to sample uniformly within the likelihood constraint,
        conditioned on the provided bounds.

    update_interval : int
        Only update the bounding distribution every `update_interval`-th
        likelihood call.

    first_update : dict
        A dictionary containing parameters governing when the sampler should
        first update the bounding distribution from the unit cube to the one
        specified by the user.

    rstate : `~numpy.random.RandomState`
        `~numpy.random.RandomState` instance.

    queue_size: int
        Carry out likelihood evaluations in parallel by queueing up new live
        point proposals using (at most) this many threads/members.

    pool: pool
        Use this pool of workers to execute operations in parallel.

    use_pool : dict, optional
        A dictionary containing flags indicating where the provided `pool`
        should be used to execute operations in parallel.

    kwargs : dict, optional
        A dictionary of additional parameters.

    """
    def __init__(self,
                 loglikelihood,
                 prior_transform,
                 npdim,
                 live_points,
                 method,
                 update_interval,
                 first_update,
                 rstate,
                 queue_size,
                 pool,
                 use_pool,
                 kwargs={},
                 ncdim=0):
<<<<<<< HEAD
        # Initialize sampler.
        super(RadFriendsSampler, self).__init__(loglikelihood,
                                                prior_transform,
                                                npdim,
                                                live_points,
                                                update_interval,
                                                first_update,
                                                rstate,
                                                queue_size,
                                                pool,
                                                use_pool,
                                                ncdim=ncdim)
=======
>>>>>>> 1ec4dc9b

        # Initialize method to propose a new starting point.
        self._PROPOSE = {
            'unif': self.propose_unif,
            'rwalk': self.propose_live,
            'rstagger': self.propose_live,
            'slice': self.propose_live,
            'rslice': self.propose_live,
            'hslice': self.propose_live,
            'user-defined': self.propose_live
        }

        if callable(method):
            _SAMPLING["user-defined"] = method
            method = "user-defined"
        self.propose_point = self._PROPOSE[method]

        # Initialize method to "evolve" a point to a new position.
        self.sampling, self.evolve_point = method, _SAMPLING[method]

        # Initialize heuristic used to update our sampling method.
        self._UPDATE = {
            'unif': self.update_unif,
            'rwalk': self.update_rwalk,
            'rstagger': self.update_rwalk,
            'slice': self.update_slice,
            'rslice': self.update_slice,
            'hslice': self.update_hslice,
            'user-defined': self.update_user
        }

        self.custom_update = kwargs.get('update_func')
        self.update_proposal = self._UPDATE[method]

        # Initialize other arguments.
        self.kwargs = kwargs
        self.scale = 1.
        self.bootstrap = kwargs.get('bootstrap')
        if self.bootstrap is None:
            if method == 'unif':
                self.bootstrap = 20
            else:
                self.bootstrap = 0
        if self.bootstrap > 0:
            self.enlarge = kwargs.get('enlarge', 1.0)
        else:
            self.enlarge = kwargs.get('enlarge', 1.25)
        self.cite = self.kwargs.get('cite')

<<<<<<< HEAD
=======
        # Initialize sampler.
        super(RadFriendsSampler, self).__init__(loglikelihood,
                                                prior_transform,
                                                npdim,
                                                live_points,
                                                update_interval,
                                                first_update,
                                                rstate,
                                                queue_size,
                                                pool,
                                                use_pool,
                                                ncdim=ncdim)
>>>>>>> 1ec4dc9b
        self.radfriends = RadFriends(self.ncdim)
        self.bounding = 'balls'
        self.method = method
        self.nonbounded = self.kwargs.get('nonbounded', None)

        # Gradient.
        self.grad = self.kwargs.get('grad', None)
        self.compute_jac = self.kwargs.get('compute_jac', False)

        # Initialize random walk parameters.
        self.walks = max(2, self.kwargs.get('walks', 25))
        self.facc = self.kwargs.get('facc', 0.5)
        self.facc = min(1., max(1. / self.walks, self.facc))

        # Initialize slice parameters.
        self.slices = self.kwargs.get('slices', 5)
        self.fmove = self.kwargs.get('fmove', 0.9)
        self.max_move = self.kwargs.get('max_move', 100)

    def update(self, pointvol):
        """Update the N-sphere radii using the current set of live points."""

        # Check if we should use the provided pool for updating.
        if self.use_pool_update:
            pool = self.pool
        else:
            pool = None

        # Update the N-spheres.
        self.radfriends.update(self.live_u[:, :self.ncdim],
                               pointvol=pointvol,
                               rstate=self.rstate,
                               bootstrap=self.bootstrap,
                               pool=pool)
        if self.enlarge != 1.:
            self.radfriends.scale_to_logvol(self.radfriends.logvol_ball +
                                            np.log(self.enlarge))

        return copy.deepcopy(self.radfriends)

    def propose_unif(self, *args):
        """Propose a new live point by sampling *uniformly* within
        the union of N-spheres defined by our live points."""

        while True:
            # Sample a point `u` from the union of N-spheres along with the
            # number of overlapping spheres `q` at point `u`.
            u, q = self.radfriends.sample(self.live_u[:, :self.ncdim],
                                          rstate=self.rstate,
                                          return_q=True)

            # Check if our sample is within the unit cube.
            if unitcheck(u, self.nonbounded):
                # Accept the point with probability 1/q to account for
                # overlapping balls.
                if q == 1 or self.rstate.rand() < 1.0 / q:
                    break  # if successful, we're done!

        # Define the axes of the N-sphere.
        ax = self.radfriends.axes

        u = np.concatenate(
            [u, np.random.uniform(0, 1, self.npdim - self.ncdim)])
        return u, ax

    def propose_live(self, *args):
        """Propose a live point/axes to be used by other sampling methods.
           If args is not empty, it contains the subset of indices of points to
           sample from."""

        if len(args) > 0:
            subset = args[0]
            i = self.rstate.choice(subset)
        else:
            i = self.rstate.randint(self.nlive)
        u = self.live_u[i, :]
        ax = self.radfriends.axes

        return u, ax

    def update_unif(self, blob):
        """Filler function."""

        pass

    def update_rwalk(self, blob):
        """Update the random walk proposal scale based on the current
        number of accepted/rejected steps."""

        self.scale = blob['scale']
        accept, reject = blob['accept'], blob['reject']
        facc = (1. * accept) / (accept + reject)
        norm = max(self.facc, 1. - self.facc) * self.ncdim
        self.scale *= math.exp((facc - self.facc) / norm)
        self.scale = min(self.scale, math.sqrt(self.ncdim))

    def update_slice(self, blob):
        """Update the slice proposal scale based on the relative
        size of the slices compared to our initial guess."""

        nexpand, ncontract = blob['nexpand'], blob['ncontract']
        self.scale *= nexpand / (2. * ncontract)

    def update_hslice(self, blob):
        """Update the Hamiltonian slice proposal scale based
        on the relative amount of time spent moving vs reflecting."""

        nmove, nreflect = blob['nmove'], blob['nreflect']
        ncontract = blob.get('ncontract', 0)
        fmove = (1. * nmove) / (nmove + nreflect + ncontract + 2)
        norm = max(self.fmove, 1. - self.fmove)
        self.scale *= math.exp((fmove - self.fmove) / norm)

    def update_user(self, blob):
        """Update the scale based on the user-defined update function."""

        if callable(self.custom_update):
            self.scale = self.custom_update(blob, self.scale)
        else:
            pass


class SupFriendsSampler(Sampler):
    """
    Samples conditioned on the union of (possibly overlapping) N-cubes
    centered on the current set of live points.

    Parameters
    ----------
    loglikelihood : function
        Function returning ln(likelihood) given parameters as a 1-d `~numpy`
        array of length `ndim`.

    prior_transform : function
        Function transforming a sample from the a unit cube to the parameter
        space of interest according to the prior.

    npdim : int
        Number of parameters accepted by `prior_transform`.

    live_points : list of 3 `~numpy.ndarray` each with shape (nlive, ndim)
        Initial set of "live" points. Contains `live_u`, the coordinates
        on the unit cube, `live_v`, the transformed variables, and
        `live_logl`, the associated loglikelihoods.

    method : {`'unif'`, `'rwalk'`, `'rstagger'`,
              `'slice'`, `'rslice'`, `'hslice'`}, optional
        Method used to sample uniformly within the likelihood constraint,
        conditioned on the provided bounds.

    update_interval : int
        Only update the bounding distribution every `update_interval`-th
        likelihood call.

    first_update : dict
        A dictionary containing parameters governing when the sampler should
        first update the bounding distribution from the unit cube to the one
        specified by the user.

    rstate : `~numpy.random.RandomState`
        `~numpy.random.RandomState` instance.

    queue_size: int
        Carry out likelihood evaluations in parallel by queueing up new live
        point proposals using (at most) this many threads/members.

    pool: pool
        Use this pool of workers to execute operations in parallel.

    use_pool : dict, optional
        A dictionary containing flags indicating where the provided `pool`
        should be used to execute operations in parallel.

    kwargs : dict, optional
        A dictionary of additional parameters.

    """
    def __init__(self,
                 loglikelihood,
                 prior_transform,
                 npdim,
                 live_points,
                 method,
                 update_interval,
                 first_update,
                 rstate,
                 queue_size,
                 pool,
                 use_pool,
                 kwargs={},
                 ncdim=0):
<<<<<<< HEAD

        # Initialize sampler.
        super(SupFriendsSampler, self).__init__(loglikelihood,
                                                prior_transform,
                                                npdim,
                                                live_points,
                                                update_interval,
                                                first_update,
                                                rstate,
                                                queue_size,
                                                pool,
                                                use_pool,
                                                ncdim=ncdim)
=======
>>>>>>> 1ec4dc9b

        # Initialize method to propose a new starting point.
        self._PROPOSE = {
            'unif': self.propose_unif,
            'rwalk': self.propose_live,
            'rstagger': self.propose_live,
            'slice': self.propose_live,
            'rslice': self.propose_live,
            'hslice': self.propose_live,
            'user-defined': self.propose_live
        }

        if callable(method):
            _SAMPLING["user-defined"] = method
            method = "user-defined"
        self.propose_point = self._PROPOSE[method]

        # Initialize method to "evolve" a point to a new position.
        self.sampling, self.evolve_point = method, _SAMPLING[method]

        # Initialize heuristic used to update our sampling method.
        self._UPDATE = {
            'unif': self.update_unif,
            'rwalk': self.update_rwalk,
            'rstagger': self.update_rwalk,
            'slice': self.update_slice,
            'rslice': self.update_slice,
            'hslice': self.update_hslice,
            'user-defined': self.update_user
        }

        self.custom_update = kwargs.get('update_func')
        self.update_proposal = self._UPDATE[method]

        # Initialize other arguments.
        self.kwargs = kwargs
        self.scale = 1.
        self.bootstrap = kwargs.get('bootstrap')
        if self.bootstrap is None:
            if method == 'unif':
                self.bootstrap = 20
            else:
                self.bootstrap = 0
        if self.bootstrap > 0:
            self.enlarge = kwargs.get('enlarge', 1.0)
        else:
            self.enlarge = kwargs.get('enlarge', 1.25)
        self.cite = self.kwargs.get('cite')

<<<<<<< HEAD
=======
        # Initialize sampler.
        super(SupFriendsSampler, self).__init__(loglikelihood,
                                                prior_transform,
                                                npdim,
                                                live_points,
                                                update_interval,
                                                first_update,
                                                rstate,
                                                queue_size,
                                                pool,
                                                use_pool,
                                                ncdim=ncdim)
>>>>>>> 1ec4dc9b
        self.supfriends = SupFriends(self.ncdim)
        self.bounding = 'cubes'
        self.method = method
        self.nonbounded = self.kwargs.get('nonbounded', None)

        # Gradient.
        self.grad = self.kwargs.get('grad', None)
        self.compute_jac = self.kwargs.get('compute_jac', False)

        # Initialize random walk parameters.
        self.walks = max(2, self.kwargs.get('walks', 25))
        self.facc = self.kwargs.get('facc', 0.5)
        self.facc = min(1., max(1. / self.walks, self.facc))

        # Initialize slice parameters.
        self.slices = self.kwargs.get('slices', 5)
        self.fmove = self.kwargs.get('fmove', 0.9)
        self.max_move = self.kwargs.get('max_move', 100)

    def update(self, pointvol):
        """Update the N-cube side-lengths using the current set of
        live points."""

        # Check if we should use the provided pool for updating.
        if self.use_pool_update:
            pool = self.pool
        else:
            pool = None

        # Update the N-cubes.
        self.supfriends.update(self.live_u[:, :self.ncdim],
                               pointvol=pointvol,
                               rstate=self.rstate,
                               bootstrap=self.bootstrap,
                               pool=pool)
        if self.enlarge != 1.:
            self.supfriends.scale_to_logvol(self.supfriends.logvol_cube +
                                            np.log(self.enlarge))

        return copy.deepcopy(self.supfriends)

    def propose_unif(self, *args):
        """Propose a new live point by sampling *uniformly* within
        the collection of N-cubes defined by our live points."""

        while True:
            # Sample a point `u` from the union of N-cubes along with the
            # number of overlapping cubes `q` at point `u`.
            u, q = self.supfriends.sample(self.live_u[:, :self.ncdim],
                                          rstate=self.rstate,
                                          return_q=True)

            # Check if our point is within the unit cube.
            if unitcheck(u, self.nonbounded):
                # Accept the point with probability 1/q to account for
                # overlapping cubes.
                if q == 1 or self.rstate.rand() < 1.0 / q:
                    break  # if successful, we're done!

        # Define the axes of our N-cube.
        ax = self.supfriends.axes

        u = np.concatenate(
            [u, np.random.uniform(0, 1, self.npdim - self.ncdim)])
        return u, ax

    def propose_live(self, *args):
        """Return a live point/axes to be used by other sampling methods.
           If args is not empty, it contains the subset of indices of points to
           sample from."""

        if len(args) > 0:
            i = self.rstate.choice(args[0])
        else:
            i = self.rstate.randint(self.nlive)
        u = self.live_u[i, :]
        ax = self.supfriends.axes

        return u, ax

    def update_unif(self, blob):
        """Filler function."""

        pass

    def update_rwalk(self, blob):
        """Update the random walk proposal scale based on the current
        number of accepted/rejected steps."""

        self.scale = blob['scale']
        accept, reject = blob['accept'], blob['reject']
        facc = (1. * accept) / (accept + reject)
        norm = max(self.facc, 1. - self.facc) * self.ncdim
        self.scale *= math.exp((facc - self.facc) / norm)
        self.scale = min(self.scale, math.sqrt(self.ncdim))

    def update_slice(self, blob):
        """Update the slice proposal scale based on the relative
        size of the slices compared to our initial guess."""

        nexpand, ncontract = blob['nexpand'], blob['ncontract']
        self.scale *= nexpand / (2. * ncontract)

    def update_hslice(self, blob):
        """Update the Hamiltonian slice proposal scale based
        on the relative amount of time spent moving vs reflecting."""

        nmove, nreflect = blob['nmove'], blob['nreflect']
        ncontract = blob.get('ncontract', 0)
        fmove = (1. * nmove) / (nmove + nreflect + ncontract + 2)
        norm = max(self.fmove, 1. - self.fmove)
        self.scale *= math.exp((fmove - self.fmove) / norm)

    def update_user(self, blob):
        """Update the scale based on the user-defined update function."""

        if callable(self.custom_update):
            self.scale = self.custom_update(blob, self.scale)
        else:
            pass<|MERGE_RESOLUTION|>--- conflicted
+++ resolved
@@ -119,7 +119,6 @@
                  use_pool,
                  kwargs={},
                  ncdim=0):
-<<<<<<< HEAD
 
         # Initialize sampler.
         super(UnitCubeSampler, self).__init__(loglikelihood,
@@ -133,8 +132,6 @@
                                               pool,
                                               use_pool,
                                               ncdim=ncdim)
-=======
->>>>>>> 1ec4dc9b
 
         # Initialize method to propose a new starting point.
         self._PROPOSE = {
@@ -184,21 +181,6 @@
             self.enlarge = kwargs.get('enlarge', 1.25)
         self.cite = self.kwargs.get('cite')
 
-<<<<<<< HEAD
-=======
-        # Initialize sampler.
-        super(UnitCubeSampler, self).__init__(loglikelihood,
-                                              prior_transform,
-                                              npdim,
-                                              live_points,
-                                              update_interval,
-                                              first_update,
-                                              rstate,
-                                              queue_size,
-                                              pool,
-                                              use_pool,
-                                              ncdim=ncdim)
->>>>>>> 1ec4dc9b
         self.unitcube = UnitCube(self.ncdim)
         self.bounding = 'none'
         self.method = method
@@ -359,7 +341,6 @@
                  use_pool,
                  kwargs={},
                  ncdim=0):
-<<<<<<< HEAD
 
         # Initialize sampler.
         super(SingleEllipsoidSampler, self).__init__(loglikelihood,
@@ -373,8 +354,6 @@
                                                      pool,
                                                      use_pool,
                                                      ncdim=ncdim)
-=======
->>>>>>> 1ec4dc9b
 
         # Initialize method to propose a new starting point.
         self._PROPOSE = {
@@ -425,21 +404,6 @@
             self.enlarge = kwargs.get('enlarge', 1.25)
         self.cite = self.kwargs.get('cite')
 
-<<<<<<< HEAD
-=======
-        # Initialize sampler.
-        super(SingleEllipsoidSampler, self).__init__(loglikelihood,
-                                                     prior_transform,
-                                                     npdim,
-                                                     live_points,
-                                                     update_interval,
-                                                     first_update,
-                                                     rstate,
-                                                     queue_size,
-                                                     pool,
-                                                     use_pool,
-                                                     ncdim=ncdim)
->>>>>>> 1ec4dc9b
         self.ell = Ellipsoid(np.zeros(self.ncdim), np.identity(self.ncdim))
         self.bounding = 'single'
         self.method = method
@@ -627,7 +591,6 @@
                  use_pool,
                  kwargs={},
                  ncdim=0):
-<<<<<<< HEAD
         # Initialize sampler.
         super(MultiEllipsoidSampler, self).__init__(loglikelihood,
                                                     prior_transform,
@@ -640,8 +603,6 @@
                                                     pool,
                                                     use_pool,
                                                     ncdim=ncdim)
-=======
->>>>>>> 1ec4dc9b
 
         # Initialize method to propose a new starting point.
         self._PROPOSE = {
@@ -694,21 +655,6 @@
         self.vol_check = kwargs.get('vol_check', 2.0)
         self.cite = self.kwargs.get('cite')
 
-<<<<<<< HEAD
-=======
-        # Initialize sampler.
-        super(MultiEllipsoidSampler, self).__init__(loglikelihood,
-                                                    prior_transform,
-                                                    npdim,
-                                                    live_points,
-                                                    update_interval,
-                                                    first_update,
-                                                    rstate,
-                                                    queue_size,
-                                                    pool,
-                                                    use_pool,
-                                                    ncdim=ncdim)
->>>>>>> 1ec4dc9b
         self.mell = MultiEllipsoid(ctrs=[np.zeros(self.ncdim)],
                                    covs=[np.identity(self.ncdim)])
         self.bounding = 'multi'
@@ -936,7 +882,7 @@
                  use_pool,
                  kwargs={},
                  ncdim=0):
-<<<<<<< HEAD
+
         # Initialize sampler.
         super(RadFriendsSampler, self).__init__(loglikelihood,
                                                 prior_transform,
@@ -949,8 +895,6 @@
                                                 pool,
                                                 use_pool,
                                                 ncdim=ncdim)
-=======
->>>>>>> 1ec4dc9b
 
         # Initialize method to propose a new starting point.
         self._PROPOSE = {
@@ -1000,21 +944,6 @@
             self.enlarge = kwargs.get('enlarge', 1.25)
         self.cite = self.kwargs.get('cite')
 
-<<<<<<< HEAD
-=======
-        # Initialize sampler.
-        super(RadFriendsSampler, self).__init__(loglikelihood,
-                                                prior_transform,
-                                                npdim,
-                                                live_points,
-                                                update_interval,
-                                                first_update,
-                                                rstate,
-                                                queue_size,
-                                                pool,
-                                                use_pool,
-                                                ncdim=ncdim)
->>>>>>> 1ec4dc9b
         self.radfriends = RadFriends(self.ncdim)
         self.bounding = 'balls'
         self.method = method
@@ -1206,7 +1135,6 @@
                  use_pool,
                  kwargs={},
                  ncdim=0):
-<<<<<<< HEAD
 
         # Initialize sampler.
         super(SupFriendsSampler, self).__init__(loglikelihood,
@@ -1220,8 +1148,6 @@
                                                 pool,
                                                 use_pool,
                                                 ncdim=ncdim)
-=======
->>>>>>> 1ec4dc9b
 
         # Initialize method to propose a new starting point.
         self._PROPOSE = {
@@ -1271,21 +1197,6 @@
             self.enlarge = kwargs.get('enlarge', 1.25)
         self.cite = self.kwargs.get('cite')
 
-<<<<<<< HEAD
-=======
-        # Initialize sampler.
-        super(SupFriendsSampler, self).__init__(loglikelihood,
-                                                prior_transform,
-                                                npdim,
-                                                live_points,
-                                                update_interval,
-                                                first_update,
-                                                rstate,
-                                                queue_size,
-                                                pool,
-                                                use_pool,
-                                                ncdim=ncdim)
->>>>>>> 1ec4dc9b
         self.supfriends = SupFriends(self.ncdim)
         self.bounding = 'cubes'
         self.method = method
