#!/usr/bin/env python
# -*- coding: utf-8 -*-
"""
The base `Sampler` class containing various helpful functions. All other
samplers inherit this class either explicitly or implicitly.

"""

import sys
import warnings
import math
import copy
import numpy as np
from .results import Results, print_fn
from .sampling import (UniformBoundSampler, RSliceSampler, SliceSampler,
                       RWalkSampler, UnitCubeSampler, InternalSampler)
from .utils import (get_seed_sequence, get_print_func, progress_integration,
                    IteratorResult, RunRecord, get_neff_from_logwt,
                    compute_integrals, DelayTimer, _LOWL_VAL,
                    get_random_generator)

from .bounding import (UnitCube, Ellipsoid, MultiEllipsoid, RadFriends,
                       SupFriends, Bound, BOUND_LIST)
from .utils import (get_enlarge_bootstrap, save_sampler, restore_sampler)

__all__ = ["Sampler"]


def _get_bound(bounding, ndim):
    if isinstance(bounding, str):
        if bounding not in BOUND_LIST:
            raise ValueError('Unsupported bounding type')
    elif isinstance(bounding, Bound):
        pass
    else:
        raise ValueError('Unsupported bounding type')

    if bounding == 'none':
        bound = UnitCube(ndim)
    elif bounding == 'single':
        bound = Ellipsoid(ndim)
        # this is ellipsoid in the center of the cube that contains
        # the whole cube
    elif bounding == 'multi':
        bound = MultiEllipsoid(ndim)
        # this is ellipsoid in the center of the cube that contains
        # the whole cube
    elif bounding == 'balls':
        bound = RadFriends(ndim)
    elif bounding == 'cubes':
        bound = SupFriends(ndim)
    else:
        bound = bounding
    return bound


def _initialize_live_points(live_points,
                            prior_transform,
                            loglikelihood,
                            mapper,
                            nlive=None,
                            ndim=None,
                            rstate=None,
                            blob=False,
                            use_pool_ptform=None):
    """
    Initialize the first set of live points before starting the sampling

    Parameters
    ----------
    live_points: tuple of arrays or None
        This can be either none or
        tuple of 3 arrays (u, v, logl) or
        tuple of 4 arrays (u, v, logl, blobs), i.e.
        points location in cube coordinates,
        point slocation in original coordinates,
        logl values and optionally blobs associated

    prior_transform: function

    log_likelihood: function

    mapper: function
        The function supporting parallel calls like mapper(func, list)

    nlive: int
        Number of live-points

    ndim: int
        Number of dimensions

    rstate: :class: numpy.random.RandomGenerator

    blob: bool
        If true we also keep track of blobs returned by likelihood

    use_pool_ptform: bool or None
        The flag to perform prior transform using multiprocessing pool or not

    Returns
    -------
    (live_u, live_v, live_logl, blobs), logvol_init, ncalls : tuple
        The first tuple consist of:
        live_u Unit cube coordinates of points
        live_v Original coordinates.
        live_logl log-likelihood values of points
        blobs - Array of blobs associated with logl calls (or None)
        The other arguments are
        logvol_init Log(volume) associated with returned points.
               It will be zero, if all the log(l) values were finite
        ncalls Integer number of function calls
    """
    logvol_init = 0
    ncalls = 0
    if live_points is None:
        # If no live points are provided, propose them by randomly
        # sampling from the unit cube.
        n_attempts = 1000

        min_npoints = min(nlive, max(ndim + 1, min(nlive - 20, 100)))
        # the minimum number points we want with finite logl
        # we want want at least ndim+1, because we want
        # to be able to constraint the ellipsoid
        # Note that if nlive <ndim+ 1 this doesn't really make sense
        # but we should have warned the user earlier, so they are on their own
        # And the reason we have max(ndim+1, X ) is that we'd like to get at
        # least X points as otherwise the poisson estimate of the volume will
        # be too large.
        # The reason why X is min(nlive-20, 100) is that we want at least 100
        # to have reasonable volume accuracy of ~ 10%
        # and the reason for nlive-20 is because if nlive is 100, we don't want
        # all points with finite logl, because this leads to issues with
        # integrals and batch sampling in plateau edge tests
        # The formula probably should be simplified

        live_u = np.zeros((nlive, ndim))
        live_v = np.zeros((nlive, ndim))
        live_logl = np.zeros(nlive)
        ngoods = 0  # counter for how many finite logl we have found
        live_blobs = []
        iattempt = 0
        while True:
            iattempt += 1

            # simulate nlive points by uniform sampling
            cur_live_u = rstate.random(size=(nlive, ndim))
            if use_pool_ptform:
                cur_live_v = mapper(prior_transform, np.asarray(cur_live_u))
            else:
                cur_live_v = map(prior_transform, np.asarray(cur_live_u))
            cur_live_v = np.array(list(cur_live_v))
            cur_live_logl = loglikelihood.map(np.asarray(cur_live_v))
            if blob:
                cur_live_blobs = np.array([_.blob for _ in cur_live_logl])
            cur_live_logl = np.array([_.val for _ in cur_live_logl])
            ncalls += nlive

            # Convert all `-np.inf` log-likelihoods to finite large
            # numbers. Necessary to keep estimators in our sampler from
            # breaking.
            finite = np.isfinite(cur_live_logl)
            not_finite = ~finite
            neg_infinite = np.isneginf(cur_live_logl)
            if np.any(not_finite & (~neg_infinite)):
                raise ValueError("The log-likelihood of live "
                                 "point is invalid.")
            cur_live_logl[not_finite] = _LOWL_VAL

            # how many finite logl values we have
            cur_ngood = finite.sum()
            if cur_ngood > 0:
                # append them to our list
                nextra = min(nlive - ngoods, cur_ngood)
                assert nextra >= 0
                cur_ind = np.nonzero(finite)[0][:nextra]
                live_logl[ngoods:ngoods + nextra] = cur_live_logl[cur_ind]
                live_u[ngoods:ngoods + nextra] = cur_live_u[cur_ind]
                live_v[ngoods:ngoods + nextra] = cur_live_v[cur_ind]
                if blob:
                    live_blobs.extend(cur_live_blobs[cur_ind])
                ngoods += nextra

            # Check if we have more than the minimum required number
            # after that we will stop
            if ngoods >= min_npoints:
                # we need to fill the rest with points with
                # not finite logl
                nextra = nlive - ngoods
                if nextra > 0:
                    cur_ind = np.nonzero(not_finite)[0][:nextra]
                    assert len(cur_ind) == nextra
                    live_logl[ngoods:ngoods + nextra] = cur_live_logl[cur_ind]
                    live_u[ngoods:ngoods + nextra] = cur_live_u[cur_ind]
                    live_v[ngoods:ngoods + nextra] = cur_live_v[cur_ind]
                    if blob:
                        live_blobs.extend(cur_live_blobs[cur_ind])
                logvol_init = -np.log(iattempt)
                # The logic is the following:
                # if we have n live points and we sampled N attempts
                # and we have k points above LOWL_VAL
                # then the volume associated with pts above LOWL_VAL
                # can be estimated as k/(Nn)
                # the rest of the points have 1/Nn volume per pt
                # Since we quit with k points above LOWL_VAL and
                # (n-k)  LOWL points
                # The volume is k/(Nn) + (n-k)/(Nn) = 1/N
                break
            if iattempt == n_attempts:
                if ngoods == 0:
                    # If we found nothing after many attempts, raise the alarm.
                    raise RuntimeError(
                        f"After {n_attempts} attempts, we could not "
                        "find a single point "
                        "that have a valid log-likelihood! Please "
                        "check your prior transform and/or "
                        "log-likelihood.")
                else:
                    # If we found nothing after many attempts, raise the alarm.
                    warnings.warn(f"After {n_attempts} attempts, we cound not "
                                  f"find at least {min_npoints} points "
                                  "that have a valid log-likelihood! "
                                  "The initial sampling is very inefficient!")

    else:
        # If live points were provided, convert the log-likelihoods and
        # then run a quick safety check.
        live_u, live_v, live_logl = live_points[:3]
        if blob:
            live_blobs = live_points[3]
        live_logl = np.asarray(live_logl)
        for i, logl in enumerate(live_logl):
            if not np.isfinite(logl):
                if np.sign(logl) < 0:
                    live_logl[i] = _LOWL_VAL
                else:
                    raise ValueError("The log-likelihood ({0}) of live "
                                     "point {1} located at u={2} v={3} "
                                     " is invalid.".format(
                                         logl, i, live_u[i], live_v[i]))
        if np.all(live_logl == _LOWL_VAL):
            raise ValueError("Not a single provided live point has a "
                             "valid log-likelihood!")
    if np.ptp(live_logl) == 0:
        warnings.warn(
            'All the initial likelihood values are the same. '
            'You likely have a plateau in the likelihood. '
            'Nested sampling may not be the best sampler in this case.',
            RuntimeWarning)
    if not blob:
        live_blobs = None
    return (live_u, live_v, live_logl, live_blobs), logvol_init, ncalls


class Sampler:
    """
    The basic sampler object that performs the actual nested sampling.
    It is used for the initial sampling and also for each batch.

    Parameters
    ----------
    loglikelihood : function
        Function returning ln(likelihood) given parameters as a 1-d `~numpy`
        array of length `ndim`.

    prior_transform : function
        Function transforming a sample from the a unit cube to the parameter
        space of interest according to the prior.

    ndim : int, optional
        Number of parameters accepted by `prior_transform`.

    live_points : list of 3 `~numpy.ndarray` each with shape (nlive, ndim)
        Initial set of "live" points. Contains `live_u`, the coordinates
        on the unit cube, `live_v`, the transformed variables, and
        `live_logl`, the associated loglikelihoods.

    sampling : {`'unif'`, `'rwalk'`, `'slice'`, `'rslice'`}
        Sampling Method used to sample uniformly within the likelihood
        constraint, conditioned on the provided bounds.

    bound_update_interval : int
        Only update the bounding distribution every `update_interval`-th
        likelihood call.

    first_update : dict
        A dictionary containing parameters governing when the sampler should
        first update the bounding distribution from the unit cube to the one
        specified by the user.

    rstate : `~numpy.random.Generator`
        `~numpy.random.Generator` instance.

    queue_size: int
        Carry out likelihood evaluations in parallel by queueing up new live
        point proposals using (at most) this many threads/members.

    pool: pool
        Use this pool of workers to execute operations in parallel.

    use_pool : dict, optional
        A dictionary containing flags indicating where the provided `pool`
        should be used to execute operations in parallel.

    kwargs : dict, optional
        A dictionary of additional parameters.

    ncdim: int, optional
        The number of clustering dimensions. The first ncdim dimensions
        will be sampled using the sampling method, the remaining
        dimensions will
        just sample uniformly from the prior distribution.
        If this is `None` (default), this will default to ndim.

    logvol_init: float, optional
        The initial log of volume when starting sampling. This is relevant
        when the log(L) is finite only within a fraction of prior volume.

    """

    def __init__(self,
                 loglikelihood,
                 prior_transform,
                 ndim,
                 live_points,
                 sampling,
                 bounding,
                 ncdim=None,
                 rstate=None,
                 pool=None,
                 use_pool=None,
                 queue_size=None,
                 bound_update_interval=None,
                 first_bound_update=None,
                 bound_bootstrap=None,
                 bound_enlarge=None,
                 blob=False,
                 cite=None,
                 logvol_init=0):

        # distributions
        self.loglikelihood = loglikelihood
        self.prior_transform = prior_transform
        self.ndim = ndim
        self.ncdim = ncdim or ndim
        self.blob = blob
        # live points
        self.live_u, self.live_v, self.live_logl = live_points[:3]
        if blob:
            self.live_blobs = live_points[3]
        else:
            self.live_blobs = None
        self.nlive = len(self.live_u)
        self.live_bound = np.zeros(self.nlive, dtype=int)
        self.live_it = np.zeros(self.nlive, dtype=int)

        # random state
        self.rstate = rstate or get_random_generator()
        self.sampling = sampling
        # This is the sampler that will be used to sample after we
        # are done with the unit cube sampling
        self.internal_sampler_next = sampling
        self.internal_sampler = UnitCubeSampler(ndim=ndim)

        # parallelism
        self.pool = pool  # provided pool
        if self.pool is None:
            self.mapper = map
        else:
            self.mapper = pool.map
        self.use_pool = use_pool or {
        }  # provided flags for when to use the pool
        self.use_pool_ptform = use_pool.get('prior_transform', True)
        self.use_pool_logl = use_pool.get('loglikelihood', True)
        self.use_pool_evolve = use_pool.get('propose_point', True)
        self.use_pool_update = use_pool.get('update_bound', True)

        if self.use_pool_evolve:
            self.queue_size = queue_size  # size of the queue
        else:
            self.queue_size = 1
        self.queue = []  # proposed live point queue
        self.nqueue = 0  # current size of the queue

        # sampling
        self.it = 1  # current iteration
        self.ncall = self.nlive  # number of function calls
        self.dlv = math.log((self.nlive + 1.) / self.nlive)  # shrinkage/iter
        self.added_live = False  # whether leftover live points were used
        self.eff = 0.  # overall sampling efficiency
        self.cite = ''  # Default empty
        self.save_bounds = True

        # bounding updates
        self.bound_update_interval = bound_update_interval
        self.first_bound_update_ncall = first_bound_update.get(
            'min_ncall', 2 * self.nlive)
        self.first_bound_update_eff = first_bound_update.get('min_eff', 10.)
        self.logl_first_update = None
        self.ncall_at_last_update = 0

        self.unit_cube_sampling = True
        self.bound = UnitCube(self.ncdim)
        self.bound_list = [self.bound]  # bounding distributions
        self.nbound = 1  # total number of unique bounding distributions

        self.logvol_init = logvol_init

        self.plateau_mode = False
        self.plateau_counter = None
        self.plateau_logdvol = None

        # results
        self.saved_run = RunRecord()

        # self.cite = self.kwargs.get('cite')
        self.bound_bootstrap = bound_bootstrap
        self.bound_enlarge = bound_enlarge

        self.bounding = bounding
        self.bound_next = _get_bound(bounding, ndim)
        # the reason I do not set it as self.bound
        # because we start from unit cube

        self.cite = cite

    def save(self, fname):
        """
        Save the state of the dynamic sampler in a file

        Parameters
        ----------
        fname: string
            Filename of the save file.

        """
        save_sampler(self, fname)

    @staticmethod
    def restore(fname, pool=None):
        """
        Restore the dynamic sampler from a file.
        It is assumed that the file was created using .save() method
        of DynamicNestedSampler or as a result of checkpointing during
        run_nested()

        Parameters
        ----------
        fname: string
            Filename of the save file.
        pool: object(optional)
            The multiprocessing pool-like object that supports map()
            calls that will be used in the restored object.

        """
        return restore_sampler(fname, pool=pool)

    def propose_live(self, *args):
        """Return a live point/axes to be used by other sampling methods.
           If args is not empty, it contains the subset of indices of points to
           sample from."""

        if len(args) > 0:
            i = self.rstate.choice(args[0])
        else:
            i = self.rstate.integers(self.nlive)
        u = self.live_u[i, :]
        ax = self.bound.get_random_axes(self.rstate)
        u_fit = u[:self.ncdim]
        if self.bound.need_centers:
            self.bound.ctrs = self.live_u
        # Automatically trigger an update if we're not in any ellipsoid.
        if not self.bound.contains(u_fit):
            # Update the bounding ellipsoids.
            self.update_bound_if_needed(-np.inf, force=True)
            # Check for ellipsoid overlap (again).
            if not self.bound.contains(u_fit):
                raise RuntimeError('Update of the ellipsoid failed')

        return u, ax

    def update_bound(self, subset=slice(None)):
        """Update the bounds using the current set of
        live points."""

        # Check if we should use the provided pool for updating.
        if self.use_pool_update:
            pool = self.pool
        else:
            pool = None
        self.bound.update(self.live_u[subset, :self.ncdim],
                          rstate=self.rstate,
                          bootstrap=self.bound_bootstrap,
                          pool=pool)
        if self.bound_enlarge != 1.:
            self.bound.scale_to_logvol(self.bound.logvol +
                                       np.log(self.bound_enlarge))

        return copy.deepcopy(self.bound)

    def __setstate__(self, state):
        self.__dict__ = state
        self.pool = None
        self.mapper = map

    def __getstate__(self):
        """Get state information for pickling."""

        state = self.__dict__.copy()
        for k in ['mapper', 'pool']:
            if k in state:
                del state[k]
        return state

    def reset(self):
        """Re-initialize the sampler."""

        (self.live_u, self.live_v, self.live_logl,
         self.live_blobs), logvol_init, init_ncalls = _initialize_live_points(
             None,
             self.prior_transform,
             self.loglikelihood,
             self.mapper,
             nlive=self.nlive,
             ndim=self.ndim,
             rstate=self.rstate,
             blob=self.blob,
             use_pool_ptform=self.use_pool_ptform)
        self.logvol_init = logvol_init
        self.live_bound = np.zeros(self.nlive, dtype=int)
        self.live_it = np.zeros(self.nlive, dtype=int)

        # parallelism
        self.queue = []
        self.nqueue = 0

        # sampling
        self.it = 1
        self.ncall = init_ncalls
        self.bound = UnitCube(self.ncdim)
        self.bound_list = [self.bound]
        self.internal_sampler = UnitCubeSampler(ndim=self.ndim)
        self.nbound = 1
        self.unit_cube_sampling = True
        self.added_live = False

        self.plateau_mode = False
        self.plateau_counter = None
        self.plateau_logdvol = None

        # results
        self.saved_run = RunRecord()

    @property
    def results(self):
        """Saved results from the nested sampling run. If bounding
        distributions were saved, those are also returned."""

        d = {}
        for k in [
                'nc', 'v', 'id', 'it', 'u', 'logwt', 'logl', 'logvol', 'logz',
                'logzvar', 'h', 'blob'
        ]:
            d[k] = np.array(self.saved_run[k])

        # Add all saved samples to the results.
        with warnings.catch_warnings():
            warnings.simplefilter("ignore")
            results = [('nlive', self.nlive), ('niter', self.it - 1),
                       ('ncall', d['nc']), ('eff', self.eff),
                       ('samples', d['v']), ('blob', d['blob'])]
            for k in ['id', 'it', 'u']:
                results.append(('samples_' + k, d[k]))
            for k in ['logwt', 'logl', 'logvol', 'logz']:
                results.append((k, d[k]))
            results.append(('logzerr', np.sqrt(d['logzvar'])))
            results.append(('information', d['h']))

        # Add any saved bounds (and ancillary quantities) to the results.
        if self.save_bounds:
            results.append(('bound', copy.deepcopy(self.bound_list)))
            results.append(
                ('bound_iter', np.array(self.saved_run['bounditer'],
                                        dtype=int)))
            results.append(('samples_bound',
                            np.array(self.saved_run['boundidx'], dtype=int)))
            results.append(('scale', np.array(self.saved_run['scale'])))

        return Results(results)

    @property
    def n_effective(self):
        """
        Estimate the effective number of posterior samples using the Kish
        Effective Sample Size (ESS) where `ESS = sum(wts)^2 / sum(wts^2)`.
        Note that this is `len(wts)` when `wts` are uniform and
        `1` if there is only one non-zero element in `wts`.

        """
        logwt = self.saved_run['logwt']
        if len(logwt) == 0 or np.isneginf(np.max(logwt)):
            # If there are no saved weights, or its -inf return 0.
            return 0
        else:
            return get_neff_from_logwt(np.asarray(logwt))

    @property
    def citations(self):
        """
        Return list of papers that should be cited given the specified
        configuration of the sampler.

        """

        return self.cite

    def update_bound_if_needed(self, loglstar, ncall=None, force=False):
        """
        Here we update the bound depending on the situation
        The arguments are the loglstar and number of calls
        if force is true we update the bound no matter what
        """
        if ncall is None:
            ncall = self.ncall
        if self.bound_update_interval is None:
            delta_bound = self.sampler.bound_update_interval * self.nlive
        else:
            delta_bound = self.bound_update_interval

        call_check_first = (ncall >= self.first_bound_update_ncall)
        call_check = (ncall >= delta_bound + self.ncall_at_last_update)
        efficiency_check = (self.eff < self.first_bound_update_eff)
        # there are three cases when we update the bound
        # * if we are still using uniform cube sampling and both efficiency is
        # lower than the threshold and the number of calls is larger than the
        # threshold
        # * if we are sampling from uniform cube and loglstar is larger than
        # the previously saved logl_first_update
        # * if we are not uniformly cube sampling and the ncall is larger
        # than the ncall of the previous update by the update_interval
        # * we are forced
        if ((self.unit_cube_sampling and efficiency_check and call_check_first)
                or (not self.unit_cube_sampling and call_check) or
            (self.unit_cube_sampling and self.logl_first_update is not None
             and loglstar > self.logl_first_update)) or force:
            if loglstar == _LOWL_VAL:
                # in the case we just started and we have some
                # LOWL_VAL points we don't want to use them for the
                # boundary
                subset = self.live_logl > loglstar
            else:
                subset = slice(None)
            if self.unit_cube_sampling:
                # done with unit cube
                # updating the bound and internal sampler
                self.unit_cube_sampling = False
                self.logl_first_update = loglstar
                self.bound = self.bound_next
                self.internal_sampler = self.internal_sampler_next
                # self.bound_next = None
                # self.internal_sampler_next = None
            self.update_bound(subset=subset)
            if self.save_bounds:
                self.bound_list.append(self.bound)
            self.nbound += 1
            self.ncall_at_last_update = ncall

    def _fill_queue(self, loglstar):
        """Sequentially add new live point proposals to the queue."""

        args = (np.nonzero(self.live_logl > loglstar)[0], )
        if len(args[0]) == 0:
            raise RuntimeError(
                'No live points are above loglstar. '
                'Do you have a likelihood plateau ? '
                'It is also possible that you are trying to sample '
                'excessively around the very peak of the posterior')

        point_queue = []
        axes_queue = []
        # Propose points using the provided sampling/bounding options.
        while self.nqueue < self.queue_size:
            point, axes = self.propose_live(*args)
            # these points are wasted for UniformBoundSampler
            point_queue.append(point)
            axes_queue.append(axes)
            self.nqueue += 1
        if self.queue_size > 1:
            seeds = get_seed_sequence(self.rstate, self.queue_size)
        else:
            seeds = [self.rstate]

        if self.use_pool_evolve:
            # Use the pool to propose ("evolve") a new live point.
            mapper = self.mapper
        else:
            # Propose ("evolve") a new live point using the default `map`
            # function.
            mapper = map

        args = self.internal_sampler.prepare_sampler(
            loglstar=loglstar,
            points=point_queue,
            axes=axes_queue,
            seeds=seeds,
            prior_transform=self.prior_transform,
            loglikelihood=self.loglikelihood,
            nested_sampler=self)
        self.queue = list(mapper(self.internal_sampler.sample, args))

    def _get_point_value(self, loglstar):
        """Grab the first live point proposal in the queue."""

        # If the queue is empty, refill it.
        if self.nqueue <= 0:
            self._fill_queue(loglstar)

        # Grab the earliest entry.
        u, v, logl, nc, blob = self.queue.pop(0)
        self.nqueue -= 1

        return u, v, logl, nc, blob

    def _new_point(self, loglstar):
        """Propose points until a new point that satisfies the log-likelihood
        constraint `loglstar` is found."""

        ncall = self.ncall
        ncall_accum = 0
        while True:
            # Get the next point from the queue
            u, v, logl, nc, sampling_info = self._get_point_value(loglstar)
            ncall += nc
            ncall_accum += nc

            if sampling_info is not None and not self.unit_cube_sampling:
                # If our queue is empty, update any tuning parameters
                # associated
                # with our proposal (sampling) method.
                # If it's not empty we are just accumulating the
                # the history of evaluations
                self.internal_sampler.tune(sampling_info,
                                           update=self.nqueue <= 0)

            # the reason I'm not using self.ncall is that it's updated at
            # higher level
            # also on purpose this is placed in nqueue==0
            # because we only want update if we are planning to generate
            # new points
            if self.nqueue == 0:
                self.update_bound_if_needed(loglstar, ncall=ncall)

            # If we satisfy the log-likelihood constraint, we're done!
            if logl > loglstar:
                break

        return u, v, logl, ncall_accum

    def add_live_points(self):
        """Add the remaining set of live points to the current set of dead
        points. Instantiates a generator that will be called by
        the user. Returns the same outputs as :meth:`sample`."""

        # Check if the remaining live points have already been added
        # to the output set of samples.
        if self.added_live:
            raise ValueError("The remaining live points have already "
                             "been added to the list of samples!")
        else:
            self.added_live = True
        if len(self.saved_run['logz']) > 0:
            logz = self.saved_run['logz'][-1]
            logzvar = self.saved_run['logzvar'][-1]
            h = self.saved_run['h'][-1]
            loglstar = self.saved_run['logl'][-1]
            logvol = self.saved_run['logvol'][-1]
        else:
            # this is special case if we didn't do any running
            # just sampled uniformly and bailed out
            h = 0.  # information, initially *0.*
            logz = -1.e300  # ln(evidence), initially *0.*
            logzvar = 0.  # var[ln(evidence)], initially *0.*
            logvol = self.logvol_init
            # initially contains the whole prior (volume=1.)
            loglstar = -1.e300  # initial ln(likelihood)

        # After N samples have been taken out, the remaining volume is
        # `e^(-N / nlive)`. The remaining points are distributed uniformly
        # within the remaining volume so that the expected volume enclosed
        # by the `i`-th worst likelihood is
        # `e^(-N / nlive) * (nlive + 1 - i) / (nlive + 1)`.
        # The tricky bit here is what to do if we have a plateau that we
        # haven't fully exhausted
        # then we first use the old delta(V) till we are done with the plateau
        if not self.plateau_mode:
            logvols = np.log(1. - (np.arange(self.nlive) + 1.) /
                             (self.nlive + 1.))
            # Defining change in `logvol` used in `logzvar` approximation.
        else:
            # we first just use old delta(v)'s associated with each point
            # in the plateau
            logvols = np.log1p(-((1 + np.arange(self.plateau_counter)) *
                                 np.exp(self.plateau_logdvol - logvol)))
            # after we're done with it we just assign 1/(nrest+1) fraction of
            # the remaining volume to each leftover point
            nrest = self.nlive - self.plateau_counter
            logvols = np.concatenate([
                logvols,
                logvols[-1] + np.log1p(-(1 + np.arange(nrest)) / (nrest + 1))
            ])
        # IMPORTANT in those caclulations I keep logvol separate
        # and add it later to ensure the first dlv=0
        dlvs = -np.diff(logvols, prepend=0)
        logvols += logvol
        # Sorting remaining live points.
        lsort_idx = np.argsort(self.live_logl)
        loglmax = max(self.live_logl)

        # Grabbing relevant values from the last dead point.
        if not self.unit_cube_sampling:
            bounditer = self.nbound - 1
        else:
            bounditer = 0

        # Add contributions from the remaining live points in order
        # from the lowest to the highest log-likelihoods.
        for i in range(self.nlive):

            # Grab live point with `i`-th lowest log-likelihood along with
            # ancillary quantities.
            idx = lsort_idx[i]
            logvol, dlv = logvols[i], dlvs[i]
            # we are doing copies here, because live_u/live_v are
            # updated in place
            ustar = self.live_u[idx].copy()
            vstar = self.live_v[idx].copy()
            if self.blob:
                old_blob = self.live_blobs[idx].copy()
            else:
                old_blob = None
            loglstar_new = self.live_logl[idx]
            boundidx = self.live_bound[idx]
            point_it = self.live_it[idx]

            (logwt, logz, logzvar,
             h) = progress_integration(loglstar, loglstar_new, logz, logzvar,
                                       logvol, dlv, h)
            loglstar = loglstar_new
            delta_logz = np.logaddexp(0, loglmax + logvol - logz)

            # Save results.
            self.saved_run.append(
                dict(
                    id=idx,
                    u=ustar,
                    v=vstar,
                    logl=loglstar,
                    logvol=logvol,
                    logwt=logwt,
                    logz=logz,
                    logzvar=logzvar,
                    h=h,
                    nc=1,  # this is technically a lie
                    # as we didn't call the likelihood even once
                    # however because we lose track of ncs if we start
                    # from points that are not sampled from unit cube
                    # it can lead to sum(nc)!=ncall
                    boundidx=boundidx,
                    it=point_it,
                    bounditer=bounditer,
                    scale=self.internal_sampler.scale,
                    blob=old_blob))
            self.eff = 100. * (self.it + i) / self.ncall  # efficiency

            # Return our new "dead" point and ancillary quantities.
            yield IteratorResult(worst=idx,
                                 ustar=ustar,
                                 vstar=vstar,
                                 loglstar=loglstar,
                                 logvol=logvol,
                                 logwt=logwt,
                                 logz=logz,
                                 logzvar=logzvar,
                                 h=h,
                                 nc=1,
                                 blob=old_blob,
                                 worst_it=point_it,
                                 boundidx=boundidx,
                                 bounditer=bounditer,
                                 eff=self.eff,
                                 delta_logz=delta_logz)

    def _remove_live_points(self):
        """Remove the final set of live points if they were
        previously added to the current set of dead points."""

        if self.added_live:
            self.added_live = False
<<<<<<< HEAD
            for k in [
                    'id', 'u', 'v', 'logl', 'logvol', 'logwt', 'logz',
                    'logzvar', 'h', 'nc', 'boundidx', 'it', 'bounditer',
                    'scale', 'blob'
            ]:
                del self.saved_run[k][-self.nlive:]
=======
            if self.save_samples:
                for k in [
                        'id', 'u', 'v', 'logl', 'logvol', 'logwt', 'logz',
                        'logzvar', 'h', 'nc', 'boundidx', 'it', 'bounditer',
                        'scale', 'blob'
                ]:
                    del self.saved_run[k][-self.nlive:]
>>>>>>> b19df2d9
        else:
            raise ValueError("No live points were added to the "
                             "list of samples!")

    def sample(self,
               maxiter=None,
               maxcall=None,
               dlogz=0.01,
               logl_max=np.inf,
               n_effective=np.inf,
               add_live=True,
               save_bounds=True,
               resume=False):
        """
        **The main nested sampling loop.** Iteratively replace the worst live
        point with a sample drawn uniformly from the prior until the
        provided stopping criteria are reached. Instantiates a generator
        that will be called by the user.

        Parameters
        ----------
        maxiter : int, optional
            Maximum number of iterations. Iteration may stop earlier if the
            termination condition is reached. Default is `sys.maxsize`
            (no limit).

        maxcall : int, optional
            Maximum number of likelihood evaluations. Iteration may stop
            earlier if termination condition is reached. Default is
            `sys.maxsize` (no limit).

        dlogz : float, optional
            Iteration will stop when the estimated contribution of the
            remaining prior volume to the total evidence falls below
            this threshold. Explicitly, the stopping criterion is
            `ln(z + z_est) - ln(z) < dlogz`, where `z` is the current
            evidence from all saved samples and `z_est` is the estimated
            contribution from the remaining volume. Default is `0.01`.

        logl_max : float, optional
            Iteration will stop when the sampled ln(likelihood) exceeds the
            threshold set by `logl_max`. Default is no bound (`np.inf`).

        n_effective: int, optional
            Minimum number of effective posterior samples. If the estimated
            "effective sample size" (ESS) exceeds this number,
            sampling will terminate. Default is no ESS (`np.inf`).

        add_live : bool, optional
            Whether or not to add the remaining set of live points to
            the list of samples when calculating `n_effective`.
            Default is `True`.

        save_bounds : bool, optional
            Whether or not to save past distributions used to bound
            the live points internally. Default is `True`.

        Returns
        -------
        worst : int
            Index of the live point with the worst likelihood. This is our
            new dead point sample.

        ustar : `~numpy.ndarray` with shape (ndim,)
            Position of the sample.

        vstar : `~numpy.ndarray` with shape (ndim,)
            Transformed position of the sample.

        loglstar : float
            Ln(likelihood) of the sample.

        logvol : float
            Ln(prior volume) within the sample.

        logwt : float
            Ln(weight) of the sample.

        logz : float
            Cumulative ln(evidence) up to the sample (inclusive).

        logzvar : float
            Estimated cumulative variance on `logz` (inclusive).

        h : float
            Cumulative information up to the sample (inclusive).

        nc : int
            Number of likelihood calls performed before the new
            live point was accepted.

        worst_it : int
            Iteration when the live (now dead) point was originally proposed.

        boundidx : int
            Index of the bound the dead point was originally drawn from.

        bounditer : int
            Index of the bound being used at the current iteration.

        eff : float
            The cumulative sampling efficiency (in percent).

        delta_logz : float
            The estimated remaining evidence expressed as the ln(ratio) of the
            current evidence.

        """

        # Initialize quantities.
        if maxcall is None:
            maxcall = sys.maxsize
        if maxiter is None:
            maxiter = sys.maxsize
        self.save_bounds = save_bounds
        ncall = 0
        # Check whether we're starting fresh or continuing a previous run.
        if self.it == 1 or len(self.saved_run['logl']) == 0:
            # Initialize values for nested sampling loop.
            h = 0.  # information, initially *0.*
            logz = -1.e300  # ln(evidence), initially *0.*
            logzvar = 0.  # var[ln(evidence)], initially *0.*
            logvol = self.logvol_init
            # initially contains the whole prior (volume=1.)
            loglstar = -1.e300  # initial ln(likelihood)
            delta_logz = 1.e300  # ln(ratio) of total/current evidence

        else:
            # Remove live points (if added) from previous run.
            if self.added_live and not resume:
                warnings.warn(
                    'Repeatedly running sample() or run_nested() '
                    '(when not just resuming an existing run is considered '
                    'deprecated and will be removed in the future',
                    DeprecationWarning)
                self._remove_live_points()

            # Get final state from previous run.
            h, logz, logzvar, logvol, loglstar = [
                self.saved_run[_][-1]
                for _ in ['h', 'logz', 'logzvar', 'logvol', 'logl']
            ]
            delta_logz = np.logaddexp(0,
                                      np.max(self.live_logl) + logvol - logz)

        nplateau = 0
        stop_iterations = False
        # The main nested sampling loop.
        for it in range(sys.maxsize):
            delta_logz = np.logaddexp(0,
                                      np.max(self.live_logl) + logvol - logz)

            # Stopping criterion 1: current number of iterations
            # exceeds `maxiter`.
            # Stopping criterion 2: current number of `loglikelihood`
            # calls exceeds `maxcall`.
            if it > maxiter or ncall > maxcall:
                stop_iterations = True
                if dlogz is not None and delta_logz > 10 * dlogz:
                    warnings.warn('The sampling was stopped short due to'
                                  ' maxiter/maxcall limit the delta(log(z))'
                                  ' criterion is not achieved; posterior may'
                                  ' be poorly sampled')

            # Stopping criterion 3: estimated (fractional) remaining evidence
            # lies below some threshold set by `dlogz`.
            if dlogz is not None and delta_logz < dlogz:
                stop_iterations = True

            # Stopping criterion 4: last dead point exceeded the upper
            # `logl_max` bound.
            if loglstar > logl_max:
                stop_iterations = True

            # Stopping criterion 5: the number of effective posterior
            # samples has been achieved.
            if (n_effective is not None) and not np.isposinf(n_effective):
                current_n_effective = self.n_effective
                # TODO This needs to be refactored
                # here we are adding final live points then checking
                # if n_effective is large enough then removing them again
                # this is slow and not a good logic
                if current_n_effective > n_effective:
                    if add_live:
                        self.add_final_live(print_progress=False)

                        # Recompute n_effective after adding live points
                        current_n_effective = self.n_effective
                        self._remove_live_points()
                        self.added_live = False
                    if current_n_effective > n_effective:
                        stop_iterations = True
            if np.ptp(self.live_logl) == 0:
                warnings.warn(
                    'We have reached the plateau in the likelihood we are'
                    ' stopping sampling')
                stop_iterations = True

            if stop_iterations:
                break

            worst = np.argmin(self.live_logl)  # index
            # Locate the "live" point with the lowest `logl`.
            worst_it = self.live_it[worst]  # when point was proposed
            boundidx = self.live_bound[worst]  # associated bound index

            if not self.plateau_mode:
                nplateau = (self.live_logl == self.live_logl[worst]).sum()
                if nplateau > 1:
                    self.plateau_mode = True
                    self.plateau_counter = nplateau
                    self.plateau_logdvol = np.log(1. /
                                                  (self.nlive + 1)) + logvol
                    # this is log (delta vol)

            if not self.plateau_mode:
                # Expected ln(volume) shrinkage.
                cur_dlv = self.dlv
            else:
                cur_dlv = -np.log1p(-np.exp(self.plateau_logdvol - logvol))
            assert cur_dlv > 0
            logvol -= cur_dlv

            # Set our new worst likelihood constraint.
            # Notice we are doing copies here because live_u and live_v
            # are updated in-place
            ustar = self.live_u[worst].copy()  # unit cube position
            vstar = self.live_v[worst].copy()  # transformed position
            loglstar_new = self.live_logl[worst]  # new likelihood
            if self.blob:
                old_blob = self.live_blobs[worst].copy()
            else:
                old_blob = None

            # Sample a new live point from within the likelihood constraint
            # `logl > loglstar` using the bounding distribution and sampling
            # method from our sampler.
            u, v, logl, nc = self._new_point(loglstar_new)
            ncall += nc
            self.ncall += nc
            if self.blob:
                new_blob = logl.blob
            else:
                new_blob = None
            (logwt, logz, logzvar,
             h) = progress_integration(loglstar, loglstar_new, logz, logzvar,
                                       logvol, cur_dlv, h)
            loglstar = loglstar_new

            # Compute bound index at the current iteration.
            if not self.unit_cube_sampling:
                bounditer = self.nbound - 1
            else:
                bounditer = 0

            # Save the worst live point. It is now a "dead" point.
            self.saved_run.append(
                dict(id=worst,
                     u=ustar,
                     v=vstar,
                     logl=loglstar,
                     logvol=logvol,
                     logwt=logwt,
                     logz=logz,
                     logzvar=logzvar,
                     h=h,
                     nc=nc,
                     it=worst_it,
                     bounditer=bounditer,
                     scale=self.internal_sampler.scale,
                     blob=old_blob))

            # Update the live point (previously our "worst" point).
            self.live_u[worst] = u
            self.live_v[worst] = v
            self.live_logl[worst] = logl
            self.live_bound[worst] = bounditer
            self.live_it[worst] = self.it
            if self.blob:
                self.live_blobs[worst] = new_blob
            # Compute our sampling efficiency.
            self.eff = 100. * self.it / self.ncall

            # Increment total number of iterations.
            self.it += 1

            if self.plateau_mode:
                self.plateau_counter -= 1
                if self.plateau_counter == 0:
                    self.plateau_mode = False
            # Return dead point and ancillary quantities.
            yield IteratorResult(worst=worst,
                                 ustar=ustar,
                                 vstar=vstar,
                                 loglstar=loglstar,
                                 logvol=logvol,
                                 logwt=logwt,
                                 logz=logz,
                                 logzvar=logzvar,
                                 h=h,
                                 nc=nc,
                                 blob=old_blob,
                                 worst_it=worst_it,
                                 boundidx=boundidx,
                                 bounditer=bounditer,
                                 eff=self.eff,
                                 delta_logz=delta_logz)

    def run_nested(self,
                   maxiter=None,
                   maxcall=None,
                   dlogz=None,
                   logl_max=np.inf,
                   n_effective=None,
                   add_live=True,
                   print_progress=True,
                   print_func=None,
                   save_bounds=True,
                   checkpoint_file=None,
                   checkpoint_every=60,
                   resume=False):
        """
        **A wrapper that executes the main nested sampling loop.**
        Iteratively replace the worst live point with a sample drawn
        uniformly from the prior until the provided stopping criteria
        are reached.

        Parameters
        ----------
        maxiter : int, optional
            Maximum number of iterations. Iteration may stop earlier if the
            termination condition is reached. Default is `sys.maxsize`
            (no limit).

        maxcall : int, optional
            Maximum number of likelihood evaluations. Iteration may stop
            earlier if termination condition is reached. Default is
            `sys.maxsize` (no limit).

        dlogz : float, optional
            Iteration will stop when the estimated contribution of the
            remaining prior volume to the total evidence falls below
            this threshold. Explicitly, the stopping criterion is
            `ln(z + z_est) - ln(z) < dlogz`, where `z` is the current
            evidence from all saved samples and `z_est` is the estimated
            contribution from the remaining volume. If `add_live` is `True`,
            the default is `1e-3 * (nlive - 1) + 0.01`. Otherwise, the
            default is `0.01`.

        logl_max : float, optional
            Iteration will stop when the sampled ln(likelihood) exceeds the
            threshold set by `logl_max`. Default is no bound (`np.inf`).

        n_effective: int, optional
            Minimum number of effective posterior samples. If the estimated
            "effective sample size" (ESS) exceeds this number,
            sampling will terminate. Default is no ESS (`np.inf`).
            This option is deprecated and will be removed in a future release.

        add_live : bool, optional
            Whether or not to add the remaining set of live points to
            the list of samples at the end of each run. Default is `True`.

        print_progress : bool, optional
            Whether or not to output a simple summary of the current run that
            updates with each iteration. Default is `True`.

        print_func : function, optional
            A function that prints out the current state of the sampler.
            If not provided, the default :meth:`results.print_fn` is used.

        save_bounds : bool, optional
            Whether or not to save past bounding distributions used to bound
            the live points internally. Default is *True*.

        checkpoint_file: string, optional
            if not None The state of the sampler will be saved into this
            file every checkpoint_every seconds

        checkpoint_every: float, optional
            The number of seconds between checkpoints that will save
            the internal state of the sampler. The sampler will also be
            saved in the end of the run irrespective of checkpoint_every.
        """

        # Check for deprecated options
        if n_effective is not None:
            with warnings.catch_warnings():
                warnings.filterwarnings("once")
                warnings.warn(
                    "The n_effective option to Sampler.run_nested is "
                    "deprecated and will be removed in future releases",
                    DeprecationWarning)

        # Define our stopping criteria.
        if dlogz is None:
            if add_live:
                dlogz = 1e-3 * (self.nlive - 1.) + 0.01
            else:
                dlogz = 0.01
        if resume and self.added_live:
            warnings.warn('You are resuming a finished static run. '
                          'This will not do anything')
            # TODO I should create a separate STATE Enum
            # here like to rely on that rather than added_live
            return

        # Run the main nested sampling loop.
        pbar, print_func = get_print_func(print_func, print_progress)
        if checkpoint_file is not None:
            timer = DelayTimer(checkpoint_every)
        try:
            ncall = self.ncall
            for it, results in enumerate(
                    self.sample(maxiter=maxiter,
                                maxcall=maxcall,
                                dlogz=dlogz,
                                logl_max=logl_max,
                                save_bounds=save_bounds,
                                n_effective=n_effective,
                                resume=resume,
                                add_live=add_live)):
                ncall += results.nc

                # Print progress.
                if print_progress:
                    i = self.it - 1
                    print_func(results,
                               i,
                               ncall,
                               dlogz=dlogz,
                               logl_max=logl_max)

                if checkpoint_file is not None and timer.is_time():
                    self.save(checkpoint_file)

            # Add remaining live points to samples.
            if add_live:
                it = self.it - 1
                for i, results in enumerate(self.add_live_points()):
                    ncall += results.nc

                    # Print progress.
                    if print_progress:
                        print_func(results,
                                   it,
                                   ncall,
                                   add_live_it=i + 1,
                                   dlogz=dlogz,
                                   logl_max=logl_max)

            # Here we recompute the integrals using the full run
            new_logwt, new_logz, new_logzvar, new_h = compute_integrals(
                logl=self.saved_run['logl'], logvol=self.saved_run['logvol'])
            self.saved_run['logwt'] = new_logwt.tolist()
            self.saved_run['logz'] = new_logz.tolist()
            self.saved_run['logzvar'] = new_logzvar.tolist()
            self.saved_run['h'] = new_h.tolist()
            if checkpoint_file is not None:
                # I don't check the time timer here
                self.save(checkpoint_file)

        finally:
            if pbar is not None:
                pbar.close()
            self.loglikelihood.history_save()

    def add_final_live(self, print_progress=True, print_func=None):
        """
        **A wrapper that executes the loop adding the final live points.**
        Adds the final set of live points to the pre-existing sequence of
        dead points from the current nested sampling run.

        Parameters
        ----------
        print_progress : bool, optional
            Whether or not to output a simple summary of the current run that
            updates with each iteration. Default is `True`.

        print_func : function, optional
            A function that prints out the current state of the sampler.
            If not provided, the default :meth:`results.print_fn` is used.

        """

        if print_func is None:
            print_func = print_fn

        # Add remaining live points to samples.
        pbar, print_func = get_print_func(print_func, print_progress)
        try:
            ncall = self.ncall
            it = self.it - 1
            for i, results in enumerate(self.add_live_points()):

                # Print progress.
                if print_progress:
                    print_func(results,
                               it,
                               ncall,
                               add_live_it=i + 1,
                               dlogz=0.01)
        finally:
            if pbar is not None:
                pbar.close()<|MERGE_RESOLUTION|>--- conflicted
+++ resolved
@@ -895,22 +895,12 @@
 
         if self.added_live:
             self.added_live = False
-<<<<<<< HEAD
             for k in [
                     'id', 'u', 'v', 'logl', 'logvol', 'logwt', 'logz',
                     'logzvar', 'h', 'nc', 'boundidx', 'it', 'bounditer',
                     'scale', 'blob'
             ]:
                 del self.saved_run[k][-self.nlive:]
-=======
-            if self.save_samples:
-                for k in [
-                        'id', 'u', 'v', 'logl', 'logvol', 'logwt', 'logz',
-                        'logzvar', 'h', 'nc', 'boundidx', 'it', 'bounditer',
-                        'scale', 'blob'
-                ]:
-                    del self.saved_run[k][-self.nlive:]
->>>>>>> b19df2d9
         else:
             raise ValueError("No live points were added to the "
                              "list of samples!")
