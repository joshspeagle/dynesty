#!/usr/bin/env python
# -*- coding: utf-8 -*-
"""
A collection of useful functions.

"""

import sys
import warnings
import math
import copy
from collections import namedtuple
from functools import partial
import numpy as np
from scipy.special import logsumexp

try:
    import tqdm
except ImportError:
    tqdm = None

from .results import Results, print_fn, results_substitute

__all__ = [
    "unitcheck", "resample_equal", "mean_and_cov", "quantile", "jitter_run",
    "resample_run", "simulate_run", "reweight_run", "unravel_run",
    "merge_runs", "kld_error", "_merge_two", "_get_nsamps_samples_n",
    "get_enlarge_bootstrap"
]

SQRTEPS = math.sqrt(float(np.finfo(np.float64).eps))

IteratorResult = namedtuple('IteratorResult', [
    'worst', 'ustar', 'vstar', 'loglstar', 'logvol', 'logwt', 'logz',
    'logzvar', 'h', 'nc', 'worst_it', 'boundidx', 'bounditer', 'eff',
    'delta_logz'
])

IteratorResultShort = namedtuple('IteratorResult', [
    'worst', 'ustar', 'vstar', 'loglstar', 'nc', 'worst_it', 'boundidx',
    'bounditer', 'eff'
])


class LogLikelihood:
    """ Class that calls the likelihood function (using a pool if provided)
    Also if requested it saves the history of evaluations
    """
    def __init__(self,
                 loglikelihood,
                 ndim,
                 pool=None,
                 save=False,
                 history_filename=None):
        """ Initialize the object.

        Parameters:
        loglikelihood: function
        ndim: int
            Dimensionality
        pool: Pool (optional)
            Any kind of pool capable of performing map()
        save: bool
            if True the function evaluations will be saved in the hdf5 file
        history_filename: string
            The filename where the history will go
        """
        self.loglikelihood = loglikelihood
        self.pool = pool
        self.history_pars = []
        self.history_logl = []
        self.save_every = 10000
        self.save = save
        self.history_filename = history_filename
        self.ndim = ndim
        self.failed_save = False
        if save:
            self.history_init()

    def map(self, pars):
        """ Evaluate the likelihood f-n on the list of vectors
        The pool is used if it was provided when the object was created
        """
        if self.pool is None:
            ret = np.array(list(map(self.loglikelihood, pars)))
        else:
            ret = np.array(self.pool.map(self.loglikelihood, pars))
        if self.save:
            self.history_append(ret, pars)
        return ret

    def __call__(self, x):
        """
        Evaluate the likelihood f-n once
        """
        ret = self.loglikelihood(x)
        if self.save:
            self.history_append([ret], [x])
        return ret

    def history_append(self, logls, pars):
        """
        Append to the internal history the list of loglikelihood values
        And points
        """
        self.history_logl.extend(logls)
        self.history_pars.extend(pars)
        if len(self.history_logl) > self.save_every:
            self.history_save()

    def history_init(self):
        """ Initialize the hdf5 storage of evaluations """
        import h5py
        self.history_counter = 0
        try:
            with h5py.File(self.history_filename, mode='w') as fp:
                fp.create_dataset('param', (self.save_every, self.ndim),
                                  maxshape=(None, self.ndim))
                fp.create_dataset('logl', (self.save_every, ),
                                  maxshape=(None, ))
        except OSError:
            print('Failed to initialize history file')
            raise

    def history_save(self):
        """
        Save the actual history from an internal buffer into the file
        """
        if self.failed_save or not self.save:
            # if failed to save before, do not try again
            # also quickly return if saving is not needed
            return
        import h5py
        try:
            with h5py.File(self.history_filename, mode='a') as fp:
                # pylint: disable=no-member
                nadd = len(self.history_logl)
                fp['param'].resize(self.history_counter + nadd, axis=0)
                fp['logl'].resize(self.history_counter + nadd, axis=0)
                fp['param'][-nadd:, :] = np.array(self.history_pars)
                fp['logl'][-nadd:] = np.array(self.history_logl)
                self.history_pars = []
                self.history_logl = []
                self.history_counter += nadd
        except OSError:
            warnings.warn(
                'Failed to save history of evaluations. Will not try again.')
            self.failed_save = True

    def __getstate__(self):
        """Get state information for pickling."""
        state = self.__dict__.copy()
        del state['pool']
        return state


def get_enlarge_bootstrap(sample, enlarge, bootstrap):
    """
    Determine the enlarge, boostrap for a given run
    """
    # we should make it dimension dependent I think...
    DEFAULT_ENLARGE = 1.25
    DEFAULT_UNIF_BOOTSTRAP = 5
    if enlarge is not None and bootstrap is None:
        """If enlarge is specified and bootstrap is not we just use enlarge
        with no nootstrapping"""
        assert enlarge >= 1
        return enlarge, 0
    elif enlarge is None and bootstrap is not None:
        """
        If bootstrap is specified but enlarge is not we just use bootstrap
        And if we allow zero bootstrap if we want to force no bootstrap
        """
        assert ((bootstrap > 1) or (bootstrap == 0))
        return 1, bootstrap
    elif enlarge is None and bootstrap is None:
        """
        If neither enlarge or bootstrap are specified we are doing
        things in auto-mode. I.e. use enlarge unless the uniform
        sampler is selected
        """
        if sample == 'unif':
            return 1, DEFAULT_UNIF_BOOTSTRAP
        else:
            return DEFAULT_ENLARGE, 0
    else:
        """Both enlarge and bootstrap were specified"""
        if bootstrap == 0 or enlarge == 1:
            return enlarge, bootstrap
        else:
            raise ValueError('Enlarge and bootstrap together do not make'
                             'sense unless bootstrap=1 or enlarge = 1')


def get_print_func(print_func, print_progress):
    pbar = None
    if print_func is None:
        if tqdm is None or not print_progress:
            print_func = print_fn
        else:
            pbar = tqdm.tqdm()
            print_func = partial(print_fn, pbar=pbar)
    return pbar, print_func


def get_random_generator(seed=None):
    """
    Return a random generator (using the seed provided if available)
    """
    return np.random.Generator(np.random.PCG64(seed))


def get_seed_sequence(rstate, nitems):
    """
    Return the list of seeds to initialize random generators
    This is useful when distributing work across a pool
    """
    seeds = np.random.SeedSequence(rstate.integers(0, 2**63 - 1,
                                                   size=4)).spawn(nitems)
    return seeds


def unitcheck(u, nonbounded=None):
    """Check whether `u` is inside the unit cube. Given a masked array
    `nonbounded`, also allows periodic boundaries conditions to exceed
    the unit cube."""

    if nonbounded is None:
        # No periodic boundary conditions provided.
        return np.min(u) > 0 and np.max(u) < 1
    else:
        # Alternating periodic and non-periodic boundary conditions.
        unb = u[nonbounded]
        # pylint: disable=invalid-unary-operand-type
        ub = u[~nonbounded]
        return (unb.min() > 0 and unb.max() < 1 and ub.min() > -0.5
                and ub.max() < 1.5)


def apply_reflect(u):
    """
    Iteratively reflect a number until it is contained in [0, 1].

    This is for priors with a reflective boundary condition, all numbers in the
    set `u = 2n +/- x` should be mapped to x.

    For the `+` case we just take `u % 1`.
    For the `-` case we take `1 - (u % 1)`.

    E.g., -0.9, 1.1, and 2.9 should all map to 0.9.

    Parameters
    ----------
    u: array-like
        The array of points to map to the unit cube

    Returns
    -------
    u: array-like
       The input array, modified in place.
    """
    idxs_even = np.mod(u, 2) < 1
    u[idxs_even] = np.mod(u[idxs_even], 1)
    u[~idxs_even] = 1 - np.mod(u[~idxs_even], 1)
    return u


def mean_and_cov(samples, weights):
    """
    Compute the weighted mean and covariance of the samples.

    Parameters
    ----------
    samples : `~numpy.ndarray` with shape (nsamples, ndim)
        2-D array containing data samples. This ordering is equivalent to
        using `rowvar=False` in `~numpy.cov`.

    weights : `~numpy.ndarray` with shape (nsamples,)
        1-D array of sample weights.

    Returns
    -------
    mean : `~numpy.ndarray` with shape (ndim,)
        Weighted sample mean vector.

    cov : `~numpy.ndarray` with shape (ndim, ndim)
        Weighted sample covariance matrix.

    Notes
    -----
    Implements the formulae found `here <https://goo.gl/emWFLR>`_.

    """

    # Compute the weighted mean.
    mean = np.average(samples, weights=weights, axis=0)

    # Compute the weighted covariance.
    dx = samples - mean
    wsum = np.sum(weights)
    w2sum = np.sum(weights**2)
    cov = wsum / (wsum**2 - w2sum) * np.einsum('i,ij,ik', weights, dx, dx)

    return mean, cov


def resample_equal(samples, weights, rstate=None):
    """
    Resample a new set of points from the weighted set of inputs
    such that they all have equal weight.

    Each input sample appears in the output array either
    `floor(weights[i] * nsamples)` or `ceil(weights[i] * nsamples)` times,
    with `floor` or `ceil` randomly selected (weighted by proximity).

    Parameters
    ----------
    samples : `~numpy.ndarray` with shape (nsamples,)
        Set of unequally weighted samples.

    weights : `~numpy.ndarray` with shape (nsamples,)
        Corresponding weight of each sample.

    rstate : `~numpy.random.Generator`, optional
        `~numpy.random.Generator` instance.

    Returns
    -------
    equal_weight_samples : `~numpy.ndarray` with shape (nsamples,)
        New set of samples with equal weights.

    Examples
    --------
    >>> x = np.array([[1., 1.], [2., 2.], [3., 3.], [4., 4.]])
    >>> w = np.array([0.6, 0.2, 0.15, 0.05])
    >>> utils.resample_equal(x, w)
    array([[ 1.,  1.],
           [ 1.,  1.],
           [ 1.,  1.],
           [ 3.,  3.]])

    Notes
    -----
    Implements the systematic resampling method described in `Hol, Schon, and
    Gustafsson (2006) <doi:10.1109/NSSPW.2006.4378824>`_.
   """

    if rstate is None:
        rstate = get_random_generator()

    if abs(np.sum(weights) - 1.) > SQRTEPS:
        # same tol as in numpy's random.choice.
        # Guarantee that the weights will sum to 1.
        warnings.warn("Weights do not sum to 1 and have been renormalized.")
        weights = np.asarray(weights) / np.sum(weights)

    # Make N subdivisions and choose positions with a consistent random offset.
    nsamples = len(weights)
    positions = (rstate.random() + np.arange(nsamples)) / nsamples

    # Resample the data.
    idx = np.zeros(nsamples, dtype=int)
    cumulative_sum = np.cumsum(weights)
    i, j = 0, 0
    while i < nsamples:
        if positions[i] < cumulative_sum[j]:
            idx[i] = j
            i += 1
        else:
            j += 1

    return samples[idx]


def quantile(x, q, weights=None):
    """
    Compute (weighted) quantiles from an input set of samples.

    Parameters
    ----------
    x : `~numpy.ndarray` with shape (nsamps,)
        Input samples.

    q : `~numpy.ndarray` with shape (nquantiles,)
       The list of quantiles to compute from `[0., 1.]`.

    weights : `~numpy.ndarray` with shape (nsamps,), optional
        The associated weight from each sample.

    Returns
    -------
    quantiles : `~numpy.ndarray` with shape (nquantiles,)
        The weighted sample quantiles computed at `q`.

    """

    # Initial check.
    x = np.atleast_1d(x)
    q = np.atleast_1d(q)

    # Quantile check.
    if np.any(q < 0.0) or np.any(q > 1.0):
        raise ValueError("Quantiles must be between 0. and 1.")

    if weights is None:
        # If no weights provided, this simply calls `np.percentile`.
        return np.percentile(x, list(100.0 * q))
    else:
        # If weights are provided, compute the weighted quantiles.
        weights = np.atleast_1d(weights)
        if len(x) != len(weights):
            raise ValueError("Dimension mismatch: len(weights) != len(x).")
        idx = np.argsort(x)  # sort samples
        sw = weights[idx]  # sort weights
        cdf = np.cumsum(sw)[:-1]  # compute CDF
        cdf /= cdf[-1]  # normalize CDF
        cdf = np.append(0, cdf)  # ensure proper span
        quantiles = np.interp(q, cdf, x[idx]).tolist()
        return quantiles


def _get_nsamps_samples_n(res):
    """ Helper function for calculating the number of samples

    Parameters
    ----------
    res : :class:`~dynesty.results.Results` instance
        The :class:`~dynesty.results.Results` instance taken from a previous
        nested sampling run.

    Returns
    -------
    nsamps: int
        The total number of samples/iterations
    samples_n: array
        Number of live points at a given iteration

    """
    if res.isdynamic():
        # Check if the number of live points explicitly changes.
        samples_n = res.samples_n
        nsamps = len(samples_n)
    else:
        # If the number of live points is constant, compute `samples_n`.
        niter = res.niter
        nlive = res.nlive
        nsamps = len(res.logvol)
        if nsamps == niter:
            samples_n = np.ones(niter, dtype=int) * nlive
        elif nsamps == (niter + nlive):
            samples_n = np.minimum(np.arange(nsamps, 0, -1), nlive)
        else:
            raise ValueError("Final number of samples differs from number of "
                             "iterations and number of live points.")
    return nsamps, samples_n


def _find_decrease(samples_n):
    """
    Find all instances where the number of live points is either constant
    or increasing.
    Return the mask,
    the values of nlive when nlives starts to decrease
    The ranges of decreasing nlives
    v=[3,2,1,13,13,12,23,22];
    > print(dynesty.utils._find_decrease(v))
    (array([ True, False, False,  True,  True, False,  True, False]),
    [3, 13, 23],
    [[0, 3], [4, 6], (6, 8)])

    """
    nsamps = len(samples_n)
    nlive_flag = np.zeros(nsamps, dtype=bool)
    nlive_start, bounds = [], []
    nlive_flag[1:] = np.diff(samples_n) < 0

    # For all the portions that are decreasing, find out where they start,
    # where they end, and how many live points are present at that given
    # iteration.
    ids = np.nonzero(nlive_flag)[0]
    if len(ids) > 0:
        boundl = ids[0] - 1
        last = ids[0]
        nlive_start.append(samples_n[boundl])
        for curi in ids[1:]:
            if curi == last + 1:
                last += 1
                # we are in the interval of continuisly decreasing values
                continue
            else:
                # we need to close the last interval
                bounds.append([boundl, last + 1])
                nlive_start.append(samples_n[curi - 1])
                last = curi
                boundl = curi - 1
        # we need to close the last interval
        bounds.append((boundl, last + 1))
        nlive_start = np.array(nlive_start)
    return ~nlive_flag, nlive_start, bounds


def jitter_run(res, rstate=None, approx=False):
    """
    Probes **statistical uncertainties** on a nested sampling run by
    explicitly generating a *realization* of the prior volume associated
    with each sample (dead point). Companion function to :meth:`resample_run`
    and :meth:`simulate_run`.

    Parameters
    ----------
    res : :class:`~dynesty.results.Results` instance
        The :class:`~dynesty.results.Results` instance taken from a previous
        nested sampling run.

    rstate : `~numpy.random.Generator`, optional
        `~numpy.random.Generator` instance.

    approx : bool, optional
        Whether to approximate all sets of uniform order statistics by their
        associated marginals (from the Beta distribution). Default is `False`.

    Returns
    -------
    new_res : :class:`~dynesty.results.Results` instance
        A new :class:`~dynesty.results.Results` instance with corresponding
        weights based on our "jittered" prior volume realizations.

    """

    if rstate is None:
        rstate = get_random_generator()

    # Initialize evolution of live points over the course of the run.
    nsamps, samples_n = _get_nsamps_samples_n(res)
    logl = res.logl

    # Simulate the prior volume shrinkage associated with our set of "dead"
    # points. At each iteration, if the number of live points is constant or
    # increasing, our prior volume compresses by the maximum value of a set
    # of `K_i` uniformly distributed random numbers (i.e. as `Beta(K_i, 1)`).
    # If instead the number of live points is decreasing, that means we're
    # instead  sampling down a set of uniform random variables
    # (i.e. uniform order statistics).

    if approx:
        nlive_flag = np.ones(nsamps, dtype=bool)
        nlive_start, bounds = [], []
    else:
        nlive_flag, nlive_start, bounds = _find_decrease(samples_n)

    # The maximum out of a set of `K_i` uniformly distributed random variables
    # has a marginal distribution of `Beta(K_i, 1)`.
    t_arr = np.zeros(nsamps)
    t_arr[nlive_flag] = rstate.beta(a=samples_n[nlive_flag], b=1)

    # If we instead are sampling the set of uniform order statistics,
    # we note that the jth largest value is marginally distributed as
    # `Beta(j, K_i-j+1)`. The full joint distribution is::
    #
    #     X_(j) / X_N = (Y_1 + ... + Y_j) / (Y_1 + ... + Y_{K+1})
    #
    # where X_(j) is the prior volume of the live point with the `j`-th
    # *best* likelihood (i.e. prior volume shrinks as likelihood increases)
    # and the `Y_i`'s are i.i.d. exponentially distributed random variables.
    nunif = len(nlive_start)
    for i in range(nunif):
        nstart = nlive_start[i]
        bound = bounds[i]
        sn = samples_n[bound[0]:bound[1]]
        y_arr = rstate.exponential(scale=1.0, size=nstart + 1)
        ycsum = y_arr.cumsum()
        ycsum /= ycsum[-1]
        uorder = ycsum[np.append(nstart, sn - 1)]
        rorder = uorder[1:] / uorder[:-1]
        t_arr[bound[0]:bound[1]] = rorder

    # These are the "compression factors" at each iteration. Let's turn
    # these into associated ln(volumes).
    logvol = np.log(t_arr).cumsum()

    (saved_logwt, saved_logz, saved_logzvar,
     saved_h) = compute_integrals(logl=logl, logvol=logvol)

    # Overwrite items with our new estimates.
    substitute = {
        'logvol': logvol,
        'logwt': saved_logwt,
        'logz': saved_logz,
        'logzerr': np.sqrt(np.maximum(saved_logzvar, 0)),
        'h': saved_h
    }

    new_res = results_substitute(res, substitute)
    return new_res


def compute_integrals(logl=None, logvol=None, reweight=None):
    """
    Compute weights, logzs and variances using quadratic estimator.
    Returns logwt, logz, logzvar, h

    Parameters:
    -----------
    logl: array
        array of log likelihoods
    logvol: array
        array of log volumes
    reweight: array (or None)
        (optional) reweighting array to reweight posterior
    """
    # pylint: disable=invalid-unary-operand-type
    # Unfortunately pylint doesn't get the asserts
    assert logl is not None
    assert logvol is not None

    loglstar_pad = np.concatenate([[-1.e300], logl])

    # we want log(exp(logvol_i)-exp(logvol_(i+1)))
    # assuming that logvol0 = 0
    # log(exp(LV_{i})-exp(LV_{i+1})) =
    # = LV{i} + log(1-exp(LV_{i+1}-LV{i}))
    # = LV_{i+1} - (LV_{i+1} -LV_i) + log(1-exp(LV_{i+1}-LV{i}))
    dlogvol = np.diff(logvol, prepend=0)
    logdvol = logvol - dlogvol + np.log1p(-np.exp(dlogvol))

    # logdvol is log(delta(volumes)) i.e. log (X_i-X_{i-1})
    logdvol2 = logdvol + math.log(0.5)
    # These are log(1/2(X_(i+1)-X_i))

    dlogvol = -np.diff(logvol, prepend=0)
    # this are delta(log(volumes)) of the run

    # These are log((L_i+L_{i_1})*(X_i+1-X_i)/2)
    saved_logwt = np.logaddexp(loglstar_pad[1:], loglstar_pad[:-1]) + logdvol2
    if reweight is not None:
        saved_logwt = saved_logwt + reweight
    saved_logz = np.logaddexp.accumulate(saved_logwt)
    # This implements eqn 16 of Speagle2020

    logzmax = saved_logz[-1]
    # we'll need that to just normalize likelihoods to avoid overflows

    # H is defined as
    # H = 1/z int( L * ln(L) dX,X=0..1) - ln(z)
    # incomplete H can be defined as
    # H = int( L/Z * ln(L) dX,X=0..x) - z_x/Z * ln(Z)
    h_part1 = np.cumsum(
        (np.exp(loglstar_pad[1:] - logzmax + logdvol2) * loglstar_pad[1:] +
         np.exp(loglstar_pad[:-1] - logzmax + logdvol2) * loglstar_pad[:-1]))
    # here we divide the likelihood by zmax to avoid to overflow
    saved_h = h_part1 - logzmax * np.exp(saved_logz - logzmax)
    # changes in h in each step
    dh = np.diff(saved_h, prepend=0)

    # I'm applying abs() here to avoid nans down the line
    # because partial H integrals could be negative
    saved_logzvar = np.abs(np.cumsum(dh * dlogvol))
    return saved_logwt, saved_logz, saved_logzvar, saved_h


def progress_integration(loglstar, loglstar_new, logz, logzvar, logvol,
                         dlogvol, h):
    """
    This is the calculation of weights and logz/var estimates one step at the
    time.
    Importantly the calculation of H is somewhat different from
    compute_integrals as incomplete integrals of H() of require knowing Z

    Return logwt, logz, logzvar, h
    """
    # Compute relative contribution to results.
    logdvol = logsumexp(a=[logvol + dlogvol, logvol], b=[0.5, -0.5])
    logwt = np.logaddexp(loglstar_new, loglstar) + logdvol  # weight
    logz_new = np.logaddexp(logz, logwt)  # ln(evidence)
    lzterm = (math.exp(loglstar - logz_new + logdvol) * loglstar +
              math.exp(loglstar_new - logz_new + logdvol) * loglstar_new)
    h_new = (lzterm + math.exp(logz - logz_new) * (h + logz) - logz_new
             )  # information
    dh = h_new - h

    logzvar_new = logzvar + dh * dlogvol
    # var[ln(evidence)] estimate
    return logwt, logz_new, logzvar_new, h_new


def resample_run(res, rstate=None, return_idx=False):
    """
    Probes **sampling uncertainties** on a nested sampling run using bootstrap
    resampling techniques to generate a *realization* of the (expected) prior
    volume(s) associated with each sample (dead point). This effectively
    splits a nested sampling run with `K` particles (live points) into a
    series of `K` "strands" (i.e. runs with a single live point) which are then
    bootstrapped to construct a new "resampled" run. Companion function to
    :meth:`jitter_run` and :meth:`simulate_run`.

    Parameters
    ----------
    res : :class:`~dynesty.results.Results` instance
        The :class:`~dynesty.results.Results` instance taken from a previous
        nested sampling run.

    rstate : `~numpy.random.Generator`, optional
        `~numpy.random.Generator` instance.

    return_idx : bool, optional
        Whether to return the list of resampled indices used to construct
        the new run. Default is `False`.

    Returns
    -------
    new_res : :class:`~dynesty.results.Results` instance
        A new :class:`~dynesty.results.Results` instance with corresponding
        samples and weights based on our "bootstrapped" samples and
        (expected) prior volumes.

    """

    if rstate is None:
        rstate = get_random_generator()

    # Check whether the final set of live points were added to the
    # run.
    nsamps = len(res.ncall)
    if res.isdynamic():
        # Check if the number of live points explicitly changes.
        samples_n = res.samples_n
        samples_batch = res.samples_batch
        batch_bounds = res.batch_bounds
        added_final_live = True
    else:
        # If the number of live points is constant, compute `samples_n` and
        # set up the `added_final_live` flag.
        nlive = res.nlive
        niter = res.niter
        if nsamps == niter:
            samples_n = np.ones(niter, dtype=int) * nlive
            added_final_live = False
        elif nsamps == (niter + nlive):
            samples_n = np.minimum(np.arange(nsamps, 0, -1), nlive)
            added_final_live = True
        else:
            raise ValueError("Final number of samples differs from number of "
                             "iterations and number of live points.")
        samples_batch = np.zeros(len(samples_n), dtype=int)
        batch_bounds = np.array([(-np.inf, np.inf)])
    batch_llmin = batch_bounds[:, 0]
    # Identify unique particles that make up each strand.
    ids = np.unique(res.samples_id)

    # Split the set of strands into two groups: a "baseline" group that
    # contains points initially sampled from the prior, which gives information
    # on the evidence, and an "add-on" group, which gives additional
    # information conditioned on our baseline strands.
    base_ids = []
    addon_ids = []
    for i in ids:
        sbatch = samples_batch[res.samples_id == i]
        if np.any(batch_llmin[sbatch] == -np.inf):
            base_ids.append(i)
        else:
            addon_ids.append(i)
    nbase, nadd = len(base_ids), len(addon_ids)
    base_ids, addon_ids = np.array(base_ids), np.array(addon_ids)

    # Resample strands.
    if nbase > 0 and nadd > 0:
        live_idx = np.append(base_ids[rstate.integers(0, nbase, size=nbase)],
                             addon_ids[rstate.integers(0, nadd, size=nadd)])
    elif nbase > 0:
        live_idx = base_ids[rstate.integers(0, nbase, size=nbase)]
    elif nadd > 0:
        raise ValueError("The provided `Results` does not include any points "
                         "initially sampled from the prior!")
    else:
        raise ValueError("The provided `Results` does not appear to have "
                         "any particles!")

    # Find corresponding indices within the original run.
    samp_idx = np.arange(len(res.ncall))
    samp_idx = np.concatenate(
        [samp_idx[res.samples_id == idx] for idx in live_idx])

    # Derive new sample size.
    nsamps = len(samp_idx)

    # Sort the loglikelihoods (there will be duplicates).
    logls = res.logl[samp_idx]
    idx_sort = np.argsort(logls)
    samp_idx = samp_idx[idx_sort]
    logl = res.logl[samp_idx]

    if added_final_live:
        # Compute the effective number of live points for each sample.
        samp_n = np.zeros(nsamps, dtype=int)
        uidxs, uidxs_n = np.unique(live_idx, return_counts=True)
        for uidx, uidx_n in zip(uidxs, uidxs_n):
            sel = (res.samples_id == uidx)  # selection flag
            sbatch = samples_batch[sel][0]  # corresponding batch ID
            lower = batch_llmin[sbatch]  # lower bound
            upper = max(res.logl[sel])  # upper bound

            # Add number of live points between endpoints equal to number of
            # times the strand has been resampled.
            samp_n[(logl > lower) & (logl < upper)] += uidx_n

            # At the endpoint, divide up the final set of points into `uidx_n`
            # (roughly) equal chunks and have live points decrease across them.
            endsel = (logl == upper)
            endsel_n = np.count_nonzero(endsel)
            chunk = endsel_n / uidx_n  # define our chunk
            counters = np.array(np.arange(endsel_n) / chunk, dtype=int)
            nlive_end = counters[::-1] + 1  # decreasing number of live points
            samp_n[endsel] += nlive_end  # add live point sequence
    else:
        # If we didn't add the final set of live points, the run has a constant
        # number of live points and can simply be re-ordered.
        samp_n = samples_n[samp_idx]

    # Assign log(volume) to samples.
    logvol = np.cumsum(np.log(samp_n / (samp_n + 1.)))

    saved_logwt, saved_logz, saved_logzvar, saved_h = compute_integrals(
        logl=logl, logvol=logvol)

    # Compute sampling efficiency.
    eff = 100. * len(res.ncall[samp_idx]) / sum(res.ncall[samp_idx])

    # Copy results.
    # Overwrite items with our new estimates.
<<<<<<< HEAD
    new_res_dict = dict(niter=len(res.ncall[samp_idx]),
                        ncall=res.ncall[samp_idx],
                        eff=eff,
                        samples=res.samples[samp_idx],
                        samples_id=res.samples_id[samp_idx],
                        samples_it=res.samples_it[samp_idx],
                        samples_u=res.samples_u[samp_idx],
                        samples_n=samp_n,
                        logwt=np.asarray(saved_logwt),
                        logl=logl,
                        logvol=logvol,
                        logz=np.asarray(saved_logz),
                        logzerr=np.sqrt(
                            np.maximum(np.asarray(saved_logzvar), 0)),
                        information=np.asarray(saved_h))
    new_res = Results(new_res_dict)
=======
    new_res.niter = len(res.ncall[samp_idx])
    new_res.ncall = res.ncall[samp_idx]
    new_res.eff = eff
    new_res.samples = res.samples[samp_idx]
    new_res.samples_id = res.samples_id[samp_idx]
    new_res.samples_it = res.samples_it[samp_idx]
    new_res.samples_u = res.samples_u[samp_idx]
    new_res.samples_n = samp_n
    new_res.logwt = np.asarray(saved_logwt)
    new_res.logl = logl
    new_res.logvol = logvol
    new_res.logz = np.asarray(saved_logz)
    new_res.logzerr = np.sqrt(np.maximum(np.asarray(saved_logzvar), 0))
    new_res.h = np.asarray(saved_h)

>>>>>>> 1aa56d0a
    if return_idx:
        return new_res, samp_idx
    else:
        return new_res


def simulate_run(res, rstate=None, return_idx=False, approx=False):
    """
    Probes **combined uncertainties** (statistical and sampling) on a nested
    sampling run by wrapping :meth:`jitter_run` and :meth:`resample_run`.

    Parameters
    ----------
    res : :class:`~dynesty.results.Results` instance
        The :class:`~dynesty.results.Results` instance taken from a previous
        nested sampling run.

    rstate : `~numpy.random.Generator`, optional
        `~numpy.random.Generator` instance.

    return_idx : bool, optional
        Whether to return the list of resampled indices used to construct
        the new run. Default is `False`.

    approx : bool, optional
        Whether to approximate all sets of uniform order statistics by their
        associated marginals (from the Beta distribution). Default is `False`.

    Returns
    -------
    new_res : :class:`~dynesty.results.Results` instance
        A new :class:`~dynesty.results.Results` instance with corresponding
        samples and weights based on our "simulated" samples and
        prior volumes.

    """

    if rstate is None:
        rstate = get_random_generator()

    # Resample run.
    new_res, samp_idx = resample_run(res, rstate=rstate, return_idx=True)

    # Jitter run.
    new_res = jitter_run(new_res, rstate=rstate, approx=approx)

    if return_idx:
        return new_res, samp_idx
    else:
        return new_res


def reweight_run(res, logp_new, logp_old=None):
    """
    Reweight a given run based on a new target distribution.

    Parameters
    ----------
    res : :class:`~dynesty.results.Results` instance
        The :class:`~dynesty.results.Results` instance taken from a previous
        nested sampling run.

    logp_new : `~numpy.ndarray` with shape (nsamps,)
        New target distribution evaluated at the location of the samples.

    logp_old : `~numpy.ndarray` with shape (nsamps,)
        Old target distribution evaluated at the location of the samples.
        If not provided, the `logl` values from `res` will be used.

    Returns
    -------
    new_res : :class:`~dynesty.results.Results` instance
        A new :class:`~dynesty.results.Results` instance with corresponding
        weights based on our reweighted samples.

    """

    # Extract info.
    if logp_old is None:
        logp_old = res['logl']
    logrwt = logp_new - logp_old  # ln(reweight)
    logvol = res['logvol']
    logl = res['logl']

    saved_logwt, saved_logz, saved_logzvar, saved_h = compute_integrals(
        logl=logl, logvol=logvol, reweight=logrwt)

    # Overwrite items with our new estimates.
    substitute = {
        'logvol': logvol,
        'logwt': saved_logwt,
        'logz': saved_logz,
        'logzerr': np.sqrt(np.maximum(saved_logzvar, 0)),
        'h': saved_h
    }

    new_res = results_substitute(res, substitute)
    return new_res


def unravel_run(res, save_proposals=True, print_progress=True):
    """
    Unravels a run with `K` live points into `K` "strands" (a nested sampling
    run with only 1 live point). **WARNING: the anciliary quantities provided
    with each unraveled "strand" are only valid if the point was initialized
    from the prior.**

    Parameters
    ----------
    res : :class:`~dynesty.results.Results` instance
        The :class:`~dynesty.results.Results` instance taken from a previous
        nested sampling run.

    save_proposals : bool, optional
        Whether to save a reference to the proposal distributions from the
        original run in each unraveled strand. Default is `True`.

    print_progress : bool, optional
        Whether to output the current progress to `~sys.stderr`.
        Default is `True`.

    Returns
    -------
    new_res : list of :class:`~dynesty.results.Results` instances
        A list of new :class:`~dynesty.results.Results` instances
        for each individual strand.

    """

    idxs = res.samples_id  # label for each live/dead point

    # Check if we added in the last set of dead points.
    added_live = True
    try:
        if len(idxs) != (res.niter + res.nlive):
            added_live = False
    except AttributeError:
        pass

    # Recreate the nested sampling run for each strand.
    new_res = []
    nstrands = len(np.unique(idxs))
    for counter, idx in enumerate(np.unique(idxs)):
        # Select strand `idx`.
        strand = (idxs == idx)
        nsamps = sum(strand)
        logl = res.logl[strand]

        # Assign log(volume) to samples. With K=1 live point, the expected
        # shrinking in `logvol` at each iteration is `-log(2)` (i.e.
        # shrinking by 1/2). If the final set of live points were added,
        # the expected value of the final live point is a uniform
        # sample and so has an expected value of half the volume
        # of the final dead point.
        if added_live:
            niter = nsamps - 1
            logvol_dead = -math.log(2) * (1. + np.arange(niter))
            if niter > 0:
                logvol_live = logvol_dead[-1] + math.log(0.5)
                logvol = np.append(logvol_dead, logvol_live)
            else:  # point always live
                logvol = np.array([math.log(0.5)])
        else:
            niter = nsamps
            logvol = -math.log(2) * (1. + np.arange(niter))

        saved_logwt, saved_logz, saved_logzvar, saved_h = compute_integrals(
            logl=logl, logvol=logvol)

        # Compute sampling efficiency.
        eff = 100. * nsamps / sum(res.ncall[strand])

        # Save results.
        rdict = dict(nlive=1,
                     niter=niter,
                     ncall=res.ncall[strand],
                     eff=eff,
                     samples=res.samples[strand],
                     samples_id=res.samples_id[strand],
                     samples_it=res.samples_it[strand],
                     samples_u=res.samples_u[strand],
                     logwt=saved_logwt,
                     logl=logl,
                     logvol=logvol,
                     logz=saved_logz,
                     logzerr=np.sqrt(saved_logzvar),
                     information=saved_h)

        # Add proposal information (if available).
        if save_proposals:
            try:
                rdict['prop'] = res.prop
                rdict['prop_iter'] = res.prop_iter[strand]
                rdict['samples_prop'] = res.samples_prop[strand]
                rdict['scale'] = res.scale[strand]
            except AttributeError:
                pass

        # Add on batch information (if available).
        try:
            rdict['samples_batch'] = res.samples_batch[strand]
            rdict['batch_bounds'] = res.batch_bounds
        except AttributeError:
            pass

        # Append to list of strands.
        new_res.append(Results(rdict))

        # Print progress.
        if print_progress:
            sys.stderr.write('\rStrand: {0}/{1}     '.format(
                counter + 1, nstrands))

    return new_res


def merge_runs(res_list, print_progress=True):
    """
    Merges a set of runs with differing (possibly variable) numbers of
    live points into one run.

    Parameters
    ----------
    res_list : list of :class:`~dynesty.results.Results` instances
        A list of :class:`~dynesty.results.Results` instances returned from
        previous runs.

    print_progress : bool, optional
        Whether to output the current progress to `~sys.stderr`.
        Default is `True`.

    Returns
    -------
    combined_res : :class:`~dynesty.results.Results` instance
        The :class:`~dynesty.results.Results` instance for the combined run.

    """

    ntot = len(res_list)
    counter = 0

    # Establish our set of baseline runs and "add-on" runs.
    rlist_base = []
    rlist_add = []
    for r in res_list:
        try:
            if np.any(r.samples_batch == 0):
                rlist_base.append(r)
            else:
                rlist_add.append(r)
        except AttributeError:
            rlist_base.append(r)
    nbase, nadd = len(rlist_base), len(rlist_add)
    if nbase == 1 and nadd == 1:
        rlist_base = res_list
        rlist_add = []

    # Merge baseline runs while there are > 2 remaining results.
    if len(rlist_base) > 1:
        while len(rlist_base) > 2:
            rlist_new = []
            nruns = len(rlist_base)
            i = 0
            while i < nruns:
                try:
                    # Ignore posterior quantities while merging the runs.
                    r1, r2 = rlist_base[i], rlist_base[i + 1]
                    res = _merge_two(r1, r2, compute_aux=False)
                    rlist_new.append(res)
                except IndexError:
                    # Append the odd run to the new list.
                    rlist_new.append(rlist_base[i])
                i += 2
                counter += 1
                # Print progress.
                if print_progress:
                    sys.stderr.write('\rMerge: {0}/{1}     '.format(
                        counter, ntot))
            # Overwrite baseline set of results with merged results.
            rlist_base = copy.copy(rlist_new)

        # Compute posterior quantities after merging the final baseline runs.
        res = _merge_two(rlist_base[0], rlist_base[1], compute_aux=True)
    else:
        res = rlist_base[0]

    # Iteratively merge any remaining "add-on" results.
    nruns = len(rlist_add)
    for i, r in enumerate(rlist_add):
        if i < nruns - 1:
            res = _merge_two(res, r, compute_aux=False)
        else:
            res = _merge_two(res, r, compute_aux=True)
        counter += 1
        # Print progress.
        if print_progress:
            sys.stderr.write('\rMerge: {0}/{1}     '.format(counter, ntot))

    res = check_result_static(res)

    return res


def check_result_static(res):
    """ If the run was from a dynamic run but had constant
    number of live points, return a new Results object with
    nlive parameter, so we could use it as static run
    """
    samples_n = _get_nsamps_samples_n(res)[1]
    nlive = max(samples_n)
    niter = res.niter
    standard_run = False

    # Check if we have a constant number of live points.
    nlive_test = np.ones(niter, dtype=int) * nlive
    if np.all(samples_n == nlive_test):
        standard_run = True

    # Check if we have a constant number of live points where we have
    # recycled the final set of live points.
    nlive_test = np.minimum(np.arange(niter, 0, -1), nlive)
    if np.all(samples_n == nlive_test):
        standard_run = True
    # If the number of live points is consistent with a standard nested
    # sampling run, slightly modify the format to keep with previous usage.
    if standard_run:
        resdict = res.asdict()
        resdict['nlive'] = nlive
        resdict['niter'] = niter - nlive
        # XXX TODO Is it correct to subtract nlive here ?
        # That will make things inconsistent
        res = Results(resdict)
    return res


def kld_error(res,
              error='simulate',
              rstate=None,
              return_new=False,
              approx=False):
    """
    Computes the `Kullback-Leibler (KL) divergence
    <https://en.wikipedia.org/wiki/Kullback-Leibler_divergence>`_ *from* the
    discrete probability distribution defined by `res` *to* the discrete
    probability distribution defined by a **realization** of `res`.

    Parameters
    ----------
    res : :class:`~dynesty.results.Results` instance
        :class:`~dynesty.results.Results` instance for the distribution we
        are computing the KL divergence *from*.

    error : {`'jitter'`, `'resample'`, `'simulate'`}, optional
        The error method employed, corresponding to :meth:`jitter_run`,
        :meth:`resample_run`, and :meth:`simulate_run`, respectively.
        Default is `'simulate'`.

    rstate : `~numpy.random.Generator`, optional
        `~numpy.random.Generator` instance.

    return_new : bool, optional
        Whether to return the realization of the run used to compute the
        KL divergence. Default is `False`.

    approx : bool, optional
        Whether to approximate all sets of uniform order statistics by their
        associated marginals (from the Beta distribution). Default is `False`.

    Returns
    -------
    kld : `~numpy.ndarray` with shape (nsamps,)
        The cumulative KL divergence defined *from* `res` *to* a
        random realization of `res`.

    new_res : :class:`~dynesty.results.Results` instance, optional
        The :class:`~dynesty.results.Results` instance corresponding to
        the random realization we computed the KL divergence *to*.

    """

    # Define our original importance weights.
    logp2 = res.logwt - res.logz[-1]

    # Compute a random realization of our run.
    if error == 'jitter':
        new_res = jitter_run(res, rstate=rstate, approx=approx)
    elif error == 'resample':
        new_res, samp_idx = resample_run(res, rstate=rstate, return_idx=True)
        logp2 = logp2[samp_idx]  # re-order our original results to match
    elif error == 'simulate':
        new_res, samp_idx = resample_run(res, rstate=rstate, return_idx=True)
        new_res = jitter_run(new_res)
        logp2 = logp2[samp_idx]  # re-order our original results to match
    else:
        raise ValueError(
            "Input `'error'` option '{0}' is not valid.".format(error))

    # Define our new importance weights.
    logp1 = new_res.logwt - new_res.logz[-1]

    # Compute the KL divergence.
    kld = np.cumsum(np.exp(logp1) * (logp1 - logp2))

    if return_new:
        return kld, new_res
    else:
        return kld


def _merge_two(res1, res2, compute_aux=False):
    """
    Internal method used to merges two runs with differing (possibly variable)
    numbers of live points into one run.

    Parameters
    ----------
    res1 : :class:`~dynesty.results.Results` instance
        The "base" nested sampling run.

    res2 : :class:`~dynesty.results.Results` instance
        The "new" nested sampling run.

    compute_aux : bool, optional
        Whether to compute auxiliary quantities (evidences, etc.) associated
        with a given run. **WARNING: these are only valid if `res1` or `res2`
        was initialized from the prior *and* their sampling bounds overlap.**
        Default is `False`.

    Returns
    -------
    res : :class:`~dynesty.results.Results` instances
        :class:`~dynesty.results.Results` instance from the newly combined
        nested sampling run.

    """

    # Initialize the first ("base") run.
    base_id = res1.samples_id
    base_u = res1.samples_u
    base_v = res1.samples
    base_logl = res1.logl
    base_nc = res1.ncall
    base_it = res1.samples_it
    nbase = len(base_id)

    # Number of live points throughout the run.
    try:
        base_n = res1.samples_n
    except AttributeError:
        niter, nlive = res1.niter, res1.nlive
        if nbase == niter:
            base_n = np.ones(niter, dtype=int) * nlive
        elif nbase == (niter + nlive):
            base_n = np.append(
                np.ones(niter, dtype=int) * nlive,
                np.arange(1, nlive + 1)[::-1])
        else:
            raise ValueError("Final number of samples differs from number of "
                             "iterations and number of live points in `res1`.")

    # Proposal information (if available).
    try:
        base_prop = res1.prop
        base_propidx = res1.samples_prop
        base_piter = res1.prop_iter
        base_scale = res1.scale
        base_proposals = True
    except AttributeError:
        base_proposals = False

    # Batch information (if available).
    try:
        base_batch = res1.samples_batch
        base_bounds = res1.batch_bounds
    except AttributeError:
        base_batch = np.zeros(nbase, dtype=int)
        base_bounds = np.array([(-np.inf, np.inf)])

    # Initialize the second ("new") run.
    new_id = res2.samples_id
    new_u = res2.samples_u
    new_v = res2.samples
    new_logl = res2.logl
    new_nc = res2.ncall
    new_it = res2.samples_it
    nnew = len(new_id)

    # Number of live points throughout the run.
    try:
        new_n = res2.samples_n
    except AttributeError:
        niter, nlive = res2.niter, res2.nlive
        if nnew == niter:
            new_n = np.ones(niter, dtype=int) * nlive
        elif nnew == (niter + nlive):
            new_n = np.append(
                np.ones(niter, dtype=int) * nlive,
                np.arange(1, nlive + 1)[::-1])
        else:
            raise ValueError("Final number of samples differs from number of "
                             "iterations and number of live points in `res2`.")

    # Proposal information (if available).
    try:
        new_prop = res2.prop
        new_propidx = res2.samples_prop
        new_piter = res2.prop_iter
        new_scale = res2.scale
        new_proposals = True
    except AttributeError:
        new_proposals = False

    # Batch information (if available).
    try:
        new_batch = res2.samples_batch
        new_bounds = res2.batch_bounds
    except AttributeError:
        new_batch = np.zeros(nnew, dtype=int)
        new_bounds = np.array([(-np.inf, np.inf)])

    # Initialize our new combind run.
    combined_id = []
    combined_u = []
    combined_v = []
    combined_logl = []
    combined_logvol = []
    combined_logwt = []
    combined_logz = []
    combined_logzvar = []
    combined_h = []
    combined_nc = []
    combined_propidx = []
    combined_it = []
    combined_n = []
    combined_piter = []
    combined_scale = []
    combined_batch = []

    # Check if proposal info is the same and modify counters accordingly.
    if base_proposals and new_proposals:
        if base_prop == new_prop:
            prop = base_prop
            poffset = 0
        else:
            prop = np.concatenate((base_prop, new_prop))
            poffset = len(base_prop)

    # Check if batch info is the same and modify counters accordingly.
    if np.all(base_bounds == new_bounds):
        bounds = base_bounds
        boffset = 0
    else:
        bounds = np.concatenate((base_bounds, new_bounds))
        boffset = len(base_bounds)

    # Start our counters at the beginning of each set of dead points.
    idx_base, idx_new = 0, 0
    logl_b, logl_n = base_logl[idx_base], new_logl[idx_new]
    nlive_b, nlive_n = base_n[idx_base], new_n[idx_new]

    # Iteratively walk through both set of samples to simulate
    # a combined run.
    ntot = nbase + nnew
    llmin_b = np.min(base_bounds[base_batch])
    llmin_n = np.min(new_bounds[new_batch])
    logvol = 0.
    for i in range(ntot):
        if logl_b > llmin_n and logl_n > llmin_b:
            # If our samples from the both runs are past the each others'
            # lower log-likelihood bound, both runs are now "active".
            nlive = nlive_b + nlive_n
        elif logl_b <= llmin_n:
            # If instead our collection of dead points from the "base" run
            # are below the bound, just use those.
            nlive = nlive_b
        else:
            # Our collection of dead points from the "new" run
            # are below the bound, so just use those.
            nlive = nlive_n

        # Increment our position along depending on
        # which dead point (saved or new) is worse.
        if logl_b <= logl_n:
            combined_id.append(base_id[idx_base])
            combined_u.append(base_u[idx_base])
            combined_v.append(base_v[idx_base])
            combined_logl.append(base_logl[idx_base])
            combined_nc.append(base_nc[idx_base])
            combined_it.append(base_it[idx_base])
            combined_batch.append(base_batch[idx_base])
            if base_proposals and new_proposals:
                combined_propidx.append(base_propidx[idx_base])
                combined_piter.append(base_piter[idx_base])
                combined_scale.append(base_scale[idx_base])
            idx_base += 1
        else:
            combined_id.append(new_id[idx_new])
            combined_u.append(new_u[idx_new])
            combined_v.append(new_v[idx_new])
            combined_logl.append(new_logl[idx_new])
            combined_nc.append(new_nc[idx_new])
            combined_it.append(new_it[idx_new])
            combined_batch.append(new_batch[idx_new] + boffset)
            if base_proposals and new_proposals:
                combined_propidx.append(new_propidx[idx_new] + poffset)
                combined_piter.append(new_piter[idx_new] + poffset)
                combined_scale.append(new_scale[idx_new])
            idx_new += 1

        # Save the number of live points and expected ln(volume).
        logvol -= math.log((nlive + 1.) / nlive)
        combined_n.append(nlive)
        combined_logvol.append(logvol)

        # Attempt to step along our samples. If we're out of samples,
        # set values to defaults.
        try:
            logl_b = base_logl[idx_base]
            nlive_b = base_n[idx_base]
        except IndexError:
            logl_b = np.inf
            nlive_b = 0
        try:
            logl_n = new_logl[idx_new]
            nlive_n = new_n[idx_new]
        except IndexError:
            logl_n = np.inf
            nlive_n = 0

    # Compute sampling efficiency.
    eff = 100. * ntot / sum(combined_nc)

    # Save results.
    r = [('niter', ntot), ('ncall', np.asarray(combined_nc)), ('eff', eff),
         ('samples', np.asarray(combined_v)),
         ('samples_id', np.asarray(combined_id)),
         ('samples_it', np.asarray(combined_it)),
         ('samples_n', np.asarray(combined_n)),
         ('samples_u', np.asarray(combined_u)),
         ('samples_batch', np.asarray(combined_batch)),
         ('logl', np.asarray(combined_logl)),
         ('logvol', np.asarray(combined_logvol)),
         ('batch_bounds', np.asarray(bounds))]

    # Add proposal information (if available).
    if base_proposals and new_proposals:
        r.append(('prop', prop))
        r.append(('prop_iter', np.asarray(combined_piter)))
        r.append(('samples_prop', np.asarray(combined_propidx)))
        r.append(('scale', np.asarray(combined_scale)))

    # Compute the posterior quantities of interest if desired.
    if compute_aux:

        (combined_logwt, combined_logz, combined_logzvar,
         combined_h) = compute_integrals(logvol=combined_logvol,
                                         logl=combined_logl)

        # Compute batch information.
        combined_id = np.asarray(combined_id)
        batch_nlive = [
            len(np.unique(combined_id[combined_batch == i]))
            for i in np.unique(combined_batch)
        ]

        # Add to our results.
        r.append(('logwt', combined_logwt))
        r.append(('logz', combined_logz))
        r.append(('logzerr', np.sqrt(combined_logzvar)))
        r.append(('information', combined_h))
        r.append(('batch_nlive', np.array(batch_nlive, dtype=int)))

    # Combine to form final results object.
    res = Results(r)

    return res<|MERGE_RESOLUTION|>--- conflicted
+++ resolved
@@ -827,7 +827,6 @@
 
     # Copy results.
     # Overwrite items with our new estimates.
-<<<<<<< HEAD
     new_res_dict = dict(niter=len(res.ncall[samp_idx]),
                         ncall=res.ncall[samp_idx],
                         eff=eff,
@@ -844,23 +843,7 @@
                             np.maximum(np.asarray(saved_logzvar), 0)),
                         information=np.asarray(saved_h))
     new_res = Results(new_res_dict)
-=======
-    new_res.niter = len(res.ncall[samp_idx])
-    new_res.ncall = res.ncall[samp_idx]
-    new_res.eff = eff
-    new_res.samples = res.samples[samp_idx]
-    new_res.samples_id = res.samples_id[samp_idx]
-    new_res.samples_it = res.samples_it[samp_idx]
-    new_res.samples_u = res.samples_u[samp_idx]
-    new_res.samples_n = samp_n
-    new_res.logwt = np.asarray(saved_logwt)
-    new_res.logl = logl
-    new_res.logvol = logvol
-    new_res.logz = np.asarray(saved_logz)
-    new_res.logzerr = np.sqrt(np.maximum(np.asarray(saved_logzvar), 0))
-    new_res.h = np.asarray(saved_h)
-
->>>>>>> 1aa56d0a
+
     if return_idx:
         return new_res, samp_idx
     else:
